/**
 * Copyright (c) 2002-2014 "Neo Technology,"
 * Network Engine for Objects in Lund AB [http://neotechnology.com]
 *
 * This file is part of Neo4j.
 *
 * Neo4j is free software: you can redistribute it and/or modify
 * it under the terms of the GNU General Public License as published by
 * the Free Software Foundation, either version 3 of the License, or
 * (at your option) any later version.
 *
 * This program is distributed in the hope that it will be useful,
 * but WITHOUT ANY WARRANTY; without even the implied warranty of
 * MERCHANTABILITY or FITNESS FOR A PARTICULAR PURPOSE.  See the
 * GNU General Public License for more details.
 *
 * You should have received a copy of the GNU General Public License
 * along with this program.  If not, see <http://www.gnu.org/licenses/>.
 */
package org.neo4j.server;

import java.io.File;

import org.neo4j.graphdb.TransactionFailureException;
import org.neo4j.helpers.Service;
import org.neo4j.kernel.GraphDatabaseDependencies;
import org.neo4j.kernel.configuration.Config;
import org.neo4j.kernel.info.JvmChecker;
import org.neo4j.kernel.info.JvmMetadataRepository;
import org.neo4j.kernel.lifecycle.LifeSupport;
import org.neo4j.kernel.logging.BufferingConsoleLogger;
import org.neo4j.kernel.logging.ConsoleLogger;
import org.neo4j.kernel.logging.DefaultLogging;
import org.neo4j.kernel.logging.Logging;
<<<<<<< HEAD
import org.neo4j.kernel.monitoring.Monitors;
import org.neo4j.server.configuration.ConfigurationBuilder;
=======
import org.neo4j.kernel.logging.SystemOutLogging;
>>>>>>> 0f1b0440
import org.neo4j.server.configuration.Configurator;
import org.neo4j.server.configuration.PropertyFileConfigurator;
import org.neo4j.server.configuration.ServerSettings;
import org.neo4j.server.web.ServerInternalSettings;

import static java.lang.String.format;

/**
 * @deprecated This class is for internal use only and will be moved to an internal package in a future release.
 * Please use Neo4j Server and plugins or un-managed extensions for bespoke solutions.
 */
@Deprecated
public abstract class Bootstrapper
{
    public static final Integer OK = 0;
    public static final Integer WEB_SERVER_STARTUP_ERROR_CODE = 1;
    public static final Integer GRAPH_DATABASE_STARTUP_ERROR_CODE = 2;

    protected final LifeSupport life = new LifeSupport();
    protected NeoServer server;
<<<<<<< HEAD
	protected ConfigurationBuilder configurator;
=======
    protected Configurator configurator;
>>>>>>> 0f1b0440
    private Thread shutdownHook;
    protected GraphDatabaseDependencies dependencies = GraphDatabaseDependencies.newDependencies();
    private ConsoleLogger log;

    public static void main( String[] args )
    {
        Bootstrapper bootstrapper = loadMostDerivedBootstrapper();
        Integer exit = bootstrapper.start();
        if ( exit != 0 )
        {
            System.exit( exit );
        }
    }

    public static Bootstrapper loadMostDerivedBootstrapper()
    {
        Bootstrapper winner = new CommunityBootstrapper();
        for ( Bootstrapper candidate : Service.load( Bootstrapper.class ) )
        {
            if ( candidate.isMoreDerivedThan( winner ) )
            {
                winner = candidate;
            }
        }
        return winner;
    }

    // TODO: method not used and WrapperListener interface does no exist. Check if it is safe to remove it
    public void controlEvent( int arg )
    {
        // Do nothing, required by the WrapperListener interface
    }

    // TODO: args are not used, check if it is safe to remove this method
    public Integer start( String[] args )
    {
        return start();
    }

    public Integer start()
    {
        try
        {
            dependencies = dependencies.monitors(new Monitors());
            BufferingConsoleLogger consoleBuffer = new BufferingConsoleLogger();
<<<<<<< HEAD
        	configurator = createConfigurationBuilder( consoleBuffer );
        	dependencies = dependencies.logging(createLogging( configurator, dependencies.monitors()));
        	log = dependencies.logging().getConsoleLog( getClass() );
        	consoleBuffer.replayInto( log );
=======
            configurator = createConfigurator( consoleBuffer );
            logging = createLogging( configurator );
            log = logging.getConsoleLog( getClass() );
            consoleBuffer.replayInto( log );
>>>>>>> 0f1b0440

            life.start();

            checkCompatibility();

            server = createNeoServer();
            server.start();

            addShutdownHook();

            return OK;
        }
        catch ( TransactionFailureException tfe )
        {
<<<<<<< HEAD
            log.error( format( "Failed to start Neo Server on port [%d], because ",
            		configurator.configuration().get( ServerSettings.webserver_port ) )
                       + tfe + ". Another process may be using database location " + server.getDatabase()
                       .getLocation(), tfe );
=======
            String locationMsg = (server == null) ? "" : " Another process may be using database location " +
                                                         server.getDatabase().getLocation();

            log.error( format( "Failed to start Neo Server on port [%s].", webServerPort() ) + locationMsg, tfe );
>>>>>>> 0f1b0440
            return GRAPH_DATABASE_STARTUP_ERROR_CODE;
        }
        catch ( IllegalArgumentException e )
        {
<<<<<<< HEAD
            log.error( format( "Failed to start Neo Server on port [%s]",
                    configurator.configuration().get( ServerSettings.webserver_port ) ), e );
=======
            log.error( format( "Failed to start Neo Server on port [%s]", webServerPort() ), e );
>>>>>>> 0f1b0440
            return WEB_SERVER_STARTUP_ERROR_CODE;
        }
        catch ( Exception e )
        {
<<<<<<< HEAD
            log.error( format( "Failed to start Neo Server on port [%s]",
                    configurator.configuration().get( ServerSettings.webserver_port ) ), e );
=======
            log.error( format( "Failed to start Neo Server on port [%s]", webServerPort() ), e );
>>>>>>> 0f1b0440
            return WEB_SERVER_STARTUP_ERROR_CODE;
        }
    }

    private Logging createLogging(ConfigurationBuilder configurator, Monitors monitors)
    {
<<<<<<< HEAD
        Config config = new Config( configurator.getDatabaseTuningProperties() );
        return life.add( DefaultLogging.createDefaultLogging( config, monitors ) );
=======
        try
        {
            Config config = new Config( configurator.getDatabaseTuningProperties() );
            return life.add( DefaultLogging.createDefaultLogging( config ) );
        }
        catch ( RuntimeException e )
        {
            Logging logging = new SystemOutLogging();
            logging.getConsoleLog( getClass() ).error( "Unable to initialize logging. Will fallback to System.out", e );
            return logging;
        }
>>>>>>> 0f1b0440
    }

    private void checkCompatibility()
    {
        new JvmChecker( dependencies.logging().getMessagesLog( JvmChecker.class ),
                new JvmMetadataRepository() ).checkJvmCompatibilityAndIssueWarning();
    }

    protected abstract NeoServer createNeoServer();

<<<<<<< HEAD
    // TODO: stopArg is not used, check if it is safe to remove this method
	public void stop( int stopArg )
=======
    public void stop()
>>>>>>> 0f1b0440
    {
        stop();
    }

    public int stop()
    {
        String location = "unknown location";
        try
        {
            if ( server != null )
            {
                server.stop();
            }
<<<<<<< HEAD
            log.log( "Successfully shutdown Neo Server on port [%d], database [%s]",
                    configurator.configuration().get( ServerSettings.webserver_port ),
                    location );
=======
            log.log( "Successfully shutdown Neo Server on port [%s], database [%s]", webServerPort(), location );
>>>>>>> 0f1b0440

            removeShutdownHook();

            life.shutdown();

            return 0;
        }
        catch ( Exception e )
        {
<<<<<<< HEAD
            log.error( "Failed to cleanly shutdown Neo Server on port [%d], database [%s]. Reason [%s] ",
                    configurator.configuration().get( ServerSettings.webserver_port ), location, e.getMessage(), e );
=======
            log.error( "Failed to cleanly shutdown Neo Server on port [%s], database [%s]. Reason [%s] ",
                    webServerPort(), location, e.getMessage(), e );
>>>>>>> 0f1b0440
            return 1;
        }
    }

    protected void removeShutdownHook()
    {
        if ( shutdownHook != null )
        {
            if ( !Runtime.getRuntime().removeShutdownHook( shutdownHook ) )
            {
                log.warn( "Unable to remove shutdown hook" );
            }
        }
    }

    public NeoServer getServer()
    {
        return server;
    }

    protected void addShutdownHook()
    {
        shutdownHook = new Thread()
        {
            @Override
            public void run()
            {
                log.log( "Neo4j Server shutdown initiated by request" );
                if ( server != null )
                {
                    server.stop();
                }
            }
        };
        Runtime.getRuntime()
                .addShutdownHook( shutdownHook );
    }

    protected Configurator createConfigurator( ConsoleLogger log )
    {
        return new ConfigurationBuilder.ConfigurationBuilderWrappingConfigurator( createConfigurationBuilder( log ) );
    }

    protected ConfigurationBuilder createConfigurationBuilder( ConsoleLogger log )
    {
        File configFile = new File( System.getProperty(
                ServerInternalSettings.SERVER_CONFIG_FILE_KEY, Configurator.DEFAULT_CONFIG_DIR ) );
        return new PropertyFileConfigurator( configFile, log );
    }

    protected boolean isMoreDerivedThan( Bootstrapper other )
    {
        // Default implementation just checks if this is a subclass of other
        return other.getClass()
                .isAssignableFrom( getClass() );
    }

    private String webServerPort()
    {
        return (configurator == null)
               ? "unknown port"
               : String.valueOf( configurator.configuration().getInt( Configurator.WEBSERVER_PORT_PROPERTY_KEY,
                       Configurator.DEFAULT_WEBSERVER_PORT ) );
    }
}<|MERGE_RESOLUTION|>--- conflicted
+++ resolved
@@ -32,12 +32,9 @@
 import org.neo4j.kernel.logging.ConsoleLogger;
 import org.neo4j.kernel.logging.DefaultLogging;
 import org.neo4j.kernel.logging.Logging;
-<<<<<<< HEAD
+import org.neo4j.kernel.logging.SystemOutLogging;
 import org.neo4j.kernel.monitoring.Monitors;
 import org.neo4j.server.configuration.ConfigurationBuilder;
-=======
-import org.neo4j.kernel.logging.SystemOutLogging;
->>>>>>> 0f1b0440
 import org.neo4j.server.configuration.Configurator;
 import org.neo4j.server.configuration.PropertyFileConfigurator;
 import org.neo4j.server.configuration.ServerSettings;
@@ -58,11 +55,7 @@
 
     protected final LifeSupport life = new LifeSupport();
     protected NeoServer server;
-<<<<<<< HEAD
 	protected ConfigurationBuilder configurator;
-=======
-    protected Configurator configurator;
->>>>>>> 0f1b0440
     private Thread shutdownHook;
     protected GraphDatabaseDependencies dependencies = GraphDatabaseDependencies.newDependencies();
     private ConsoleLogger log;
@@ -108,17 +101,10 @@
         {
             dependencies = dependencies.monitors(new Monitors());
             BufferingConsoleLogger consoleBuffer = new BufferingConsoleLogger();
-<<<<<<< HEAD
         	configurator = createConfigurationBuilder( consoleBuffer );
         	dependencies = dependencies.logging(createLogging( configurator, dependencies.monitors()));
         	log = dependencies.logging().getConsoleLog( getClass() );
         	consoleBuffer.replayInto( log );
-=======
-            configurator = createConfigurator( consoleBuffer );
-            logging = createLogging( configurator );
-            log = logging.getConsoleLog( getClass() );
-            consoleBuffer.replayInto( log );
->>>>>>> 0f1b0440
 
             life.start();
 
@@ -133,51 +119,29 @@
         }
         catch ( TransactionFailureException tfe )
         {
-<<<<<<< HEAD
-            log.error( format( "Failed to start Neo Server on port [%d], because ",
-            		configurator.configuration().get( ServerSettings.webserver_port ) )
-                       + tfe + ". Another process may be using database location " + server.getDatabase()
-                       .getLocation(), tfe );
-=======
             String locationMsg = (server == null) ? "" : " Another process may be using database location " +
                                                          server.getDatabase().getLocation();
-
             log.error( format( "Failed to start Neo Server on port [%s].", webServerPort() ) + locationMsg, tfe );
->>>>>>> 0f1b0440
             return GRAPH_DATABASE_STARTUP_ERROR_CODE;
         }
         catch ( IllegalArgumentException e )
         {
-<<<<<<< HEAD
-            log.error( format( "Failed to start Neo Server on port [%s]",
-                    configurator.configuration().get( ServerSettings.webserver_port ) ), e );
-=======
             log.error( format( "Failed to start Neo Server on port [%s]", webServerPort() ), e );
->>>>>>> 0f1b0440
             return WEB_SERVER_STARTUP_ERROR_CODE;
         }
         catch ( Exception e )
         {
-<<<<<<< HEAD
-            log.error( format( "Failed to start Neo Server on port [%s]",
-                    configurator.configuration().get( ServerSettings.webserver_port ) ), e );
-=======
             log.error( format( "Failed to start Neo Server on port [%s]", webServerPort() ), e );
->>>>>>> 0f1b0440
             return WEB_SERVER_STARTUP_ERROR_CODE;
         }
     }
 
     private Logging createLogging(ConfigurationBuilder configurator, Monitors monitors)
     {
-<<<<<<< HEAD
-        Config config = new Config( configurator.getDatabaseTuningProperties() );
-        return life.add( DefaultLogging.createDefaultLogging( config, monitors ) );
-=======
         try
         {
             Config config = new Config( configurator.getDatabaseTuningProperties() );
-            return life.add( DefaultLogging.createDefaultLogging( config ) );
+            return life.add( DefaultLogging.createDefaultLogging( config, monitors ) );
         }
         catch ( RuntimeException e )
         {
@@ -185,7 +149,6 @@
             logging.getConsoleLog( getClass() ).error( "Unable to initialize logging. Will fallback to System.out", e );
             return logging;
         }
->>>>>>> 0f1b0440
     }
 
     private void checkCompatibility()
@@ -196,12 +159,8 @@
 
     protected abstract NeoServer createNeoServer();
 
-<<<<<<< HEAD
     // TODO: stopArg is not used, check if it is safe to remove this method
 	public void stop( int stopArg )
-=======
-    public void stop()
->>>>>>> 0f1b0440
     {
         stop();
     }
@@ -215,13 +174,7 @@
             {
                 server.stop();
             }
-<<<<<<< HEAD
-            log.log( "Successfully shutdown Neo Server on port [%d], database [%s]",
-                    configurator.configuration().get( ServerSettings.webserver_port ),
-                    location );
-=======
             log.log( "Successfully shutdown Neo Server on port [%s], database [%s]", webServerPort(), location );
->>>>>>> 0f1b0440
 
             removeShutdownHook();
 
@@ -231,13 +184,8 @@
         }
         catch ( Exception e )
         {
-<<<<<<< HEAD
-            log.error( "Failed to cleanly shutdown Neo Server on port [%d], database [%s]. Reason [%s] ",
-                    configurator.configuration().get( ServerSettings.webserver_port ), location, e.getMessage(), e );
-=======
             log.error( "Failed to cleanly shutdown Neo Server on port [%s], database [%s]. Reason [%s] ",
                     webServerPort(), location, e.getMessage(), e );
->>>>>>> 0f1b0440
             return 1;
         }
     }
@@ -299,7 +247,6 @@
     {
         return (configurator == null)
                ? "unknown port"
-               : String.valueOf( configurator.configuration().getInt( Configurator.WEBSERVER_PORT_PROPERTY_KEY,
-                       Configurator.DEFAULT_WEBSERVER_PORT ) );
+               : String.valueOf( configurator.configuration().get( ServerSettings.webserver_port ) );
     }
 }