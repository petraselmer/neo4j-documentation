--- conflicted
+++ resolved
@@ -32,29 +32,17 @@
 {
     private static final String ROOT_PATH = "/";
 
-<<<<<<< HEAD
     private final WebServer webServer;
-=======
-	private final WebServer webServer;
     private final ConsoleLogger log;
->>>>>>> f26fcad2
 
     public DiscoveryModule( WebServer webServer, Logging logging )
     {
-<<<<<<< HEAD
         this.webServer = webServer;
-    }
-
-    @Override
-    public void start( StringLogger logger )
-=======
-    	this.webServer = webServer;
         this.log = logging.getConsoleLog( getClass() );
     }
 
     @Override
-	public void start()
->>>>>>> f26fcad2
+    public void start()
     {
         webServer.addJAXRSClasses( getClassNames(), ROOT_PATH, null );
         log.log( "Mounted discovery module at [%s]", ROOT_PATH );
