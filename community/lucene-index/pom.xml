--- conflicted
+++ resolved
@@ -3,20 +3,13 @@
   <parent>
     <groupId>org.neo4j</groupId>
     <artifactId>parent</artifactId>
-<<<<<<< HEAD
     <version>2.0-SNAPSHOT</version>
-=======
-    <version>1.9.6-SNAPSHOT</version>
->>>>>>> d245b464
     <relativePath>../..</relativePath>
   </parent>
   <groupId>org.neo4j</groupId>
   <artifactId>neo4j-lucene-index</artifactId>
-<<<<<<< HEAD
   <version>2.0-SNAPSHOT</version>
-=======
-  <version>1.9.6-SNAPSHOT</version>
->>>>>>> d245b464
+
   <name>Neo4j - Lucene Index</name>
   <description>
 Integration layer between Neo4j and Lucene, providing one possible implementation of the Index API.
