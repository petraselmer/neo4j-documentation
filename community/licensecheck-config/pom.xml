<project xmlns="http://maven.apache.org/POM/4.0.0" xmlns:xsi="http://www.w3.org/2001/XMLSchema-instance" xsi:schemaLocation="http://maven.apache.org/POM/4.0.0 http://maven.apache.org/xsd/maven-4.0.0.xsd">
  <modelVersion>4.0.0</modelVersion>
  <parent>
<<<<<<< HEAD
    <artifactId>parent-central</artifactId>
    <groupId>org.neo4j.build</groupId>
    <version>40</version>
    <relativePath />
=======
    <groupId>org.neo4j</groupId>
    <artifactId>parent</artifactId>
    <version>1.9.4-SNAPSHOT</version>
    <relativePath>../..</relativePath>
>>>>>>> 8eece7ac
  </parent>
  <groupId>org.neo4j.build</groupId>
  <artifactId>licensecheck-config</artifactId>
<<<<<<< HEAD
  <version>2.0-SNAPSHOT</version>
=======
  <version>1.9.4-SNAPSHOT</version>
>>>>>>> 8eece7ac
  <name>Licensing configuration</name>
  <description>Licensing configuration for the Neo4j project.</description>
  <packaging>jar</packaging>
  <url>http://components.neo4j.org/${project.artifactId}</url>

  <properties>
    <short-name>licenses</short-name>
    <maven.site.skip>true</maven.site.skip>
    <maven.site.deploy.skip>true</maven.site.deploy.skip>
  </properties>

  <scm>
	  <url>https://github.com/neo4j/neo4j/tree/master/community/licensecheck-config</url>
  </scm>

  <licenses>
    <license>
      <name>GNU Affero General Public License, Version 3</name>
      <url>http://www.gnu.org/licenses/agpl-3.0-standalone.html</url>
    </license>
  </licenses>

  <developers>
    <developer>
      <id>neo4j</id>
      <name>The Neo4j Team</name>
      <url>http://neo4j.org/</url>
      <organization>Neo Technology</organization>
      <organizationUrl>http://www.neotechnology.com/</organizationUrl>
    </developer>
  </developers>

  <build>
    <plugins>
      <plugin>
        <groupId>org.neo4j.build.plugins</groupId>
        <artifactId>license-maven-plugin</artifactId>
        <configuration>
          <skip>true</skip>
        </configuration>
         <executions>
          <execution>
            <id>check-licenses</id>
            <phase>none</phase>
          </execution>
        </executions>
      </plugin>
    </plugins>
  </build>

  <distributionManagement>
    <site>
      <id>neo4j-site</id>
      <url>scpexe://static.neo4j.org/var/www/components.neo4j.org/${project.artifactId}/${project.version}</url>
    </site>
  </distributionManagement>

</project>
<|MERGE_RESOLUTION|>--- conflicted
+++ resolved
@@ -1,25 +1,14 @@
 <project xmlns="http://maven.apache.org/POM/4.0.0" xmlns:xsi="http://www.w3.org/2001/XMLSchema-instance" xsi:schemaLocation="http://maven.apache.org/POM/4.0.0 http://maven.apache.org/xsd/maven-4.0.0.xsd">
   <modelVersion>4.0.0</modelVersion>
   <parent>
-<<<<<<< HEAD
-    <artifactId>parent-central</artifactId>
-    <groupId>org.neo4j.build</groupId>
-    <version>40</version>
-    <relativePath />
-=======
     <groupId>org.neo4j</groupId>
     <artifactId>parent</artifactId>
-    <version>1.9.4-SNAPSHOT</version>
+    <version>2.0-SNAPSHOT</version>
     <relativePath>../..</relativePath>
->>>>>>> 8eece7ac
   </parent>
   <groupId>org.neo4j.build</groupId>
   <artifactId>licensecheck-config</artifactId>
-<<<<<<< HEAD
   <version>2.0-SNAPSHOT</version>
-=======
-  <version>1.9.4-SNAPSHOT</version>
->>>>>>> 8eece7ac
   <name>Licensing configuration</name>
   <description>Licensing configuration for the Neo4j project.</description>
   <packaging>jar</packaging>
