/**
 * Copyright (c) 2002-2014 "Neo Technology,"
 * Network Engine for Objects in Lund AB [http://neotechnology.com]
 *
 * This file is part of Neo4j.
 *
 * Neo4j is free software: you can redistribute it and/or modify
 * it under the terms of the GNU General Public License as published by
 * the Free Software Foundation, either version 3 of the License, or
 * (at your option) any later version.
 *
 * This program is distributed in the hope that it will be useful,
 * but WITHOUT ANY WARRANTY; without even the implied warranty of
 * MERCHANTABILITY or FITNESS FOR A PARTICULAR PURPOSE.  See the
 * GNU General Public License for more details.
 *
 * You should have received a copy of the GNU General Public License
 * along with this program.  If not, see <http://www.gnu.org/licenses/>.
 */
package org.neo4j.consistency.store;

import java.io.File;
import java.util.Collections;

import org.neo4j.consistency.ConsistencyCheckService;
import org.neo4j.consistency.ConsistencyCheckSettings;
import org.neo4j.consistency.checking.full.ConsistencyCheckIncompleteException;
import org.neo4j.graphdb.factory.GraphDatabaseSettings;
import org.neo4j.helpers.progress.ProgressMonitorFactory;
import org.neo4j.kernel.configuration.Config;
import org.neo4j.kernel.impl.util.StringLogger;

import static org.junit.Assert.assertTrue;

public class StoreAssertions
{
    private StoreAssertions()
    {
    }

    public static void assertConsistentStore( File dir ) throws ConsistencyCheckIncompleteException
    {
        final Config configuration =
                new Config(
                        Collections.<String, String>emptyMap(),
                        GraphDatabaseSettings.class,
                        ConsistencyCheckSettings.class
                );

        final ConsistencyCheckService.Result result =
                new ConsistencyCheckService().runFullConsistencyCheck(
                        dir.getAbsolutePath(),
                        configuration,
                        ProgressMonitorFactory.NONE,
                        StringLogger.DEV_NULL
                );

        assertTrue( result.isSuccessful() );
    }
<<<<<<< HEAD

    public static void verifyNeoStore( NeoStore neoStore )
    {
        assertEquals( 1317392957120L, neoStore.getCreationTime() );
        assertEquals( -472309512128245482l, neoStore.getRandomNumber() );
        assertEquals( 4l, neoStore.getCurrentLogVersion() );
        assertEquals( ALL_STORES_VERSION, versionLongToString( neoStore.getStoreVersion() ) );
        assertEquals( 1010l, neoStore.getLastCommittedTransactionId() );
    }
=======
>>>>>>> 816f76de
}<|MERGE_RESOLUTION|>--- conflicted
+++ resolved
@@ -57,16 +57,4 @@
 
         assertTrue( result.isSuccessful() );
     }
-<<<<<<< HEAD
-
-    public static void verifyNeoStore( NeoStore neoStore )
-    {
-        assertEquals( 1317392957120L, neoStore.getCreationTime() );
-        assertEquals( -472309512128245482l, neoStore.getRandomNumber() );
-        assertEquals( 4l, neoStore.getCurrentLogVersion() );
-        assertEquals( ALL_STORES_VERSION, versionLongToString( neoStore.getStoreVersion() ) );
-        assertEquals( 1010l, neoStore.getLastCommittedTransactionId() );
-    }
-=======
->>>>>>> 816f76de
 }