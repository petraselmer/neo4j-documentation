--- conflicted
+++ resolved
@@ -26,6 +26,7 @@
 import org.neo4j.graphdb.Node;
 import org.neo4j.graphdb.PropertyContainer;
 import org.neo4j.graphdb.Relationship;
+import org.neo4j.graphdb.Transaction;
 
 /**
  * A utility class for creating unique (with regard to a given index) entities.
@@ -226,25 +227,6 @@
     public final UniqueEntity<T> getOrCreateWithOutcome( String key, Object value )
     {
         T result = index.get( key, value ).getSingle();
-<<<<<<< HEAD
-
-        if ( result != null )
-        {
-            return result;
-        }
-
-        Map<String, Object> properties = Collections.singletonMap( key, value );
-        T created = create( properties );
-        result = index.putIfAbsent( created, key, value );
-        if ( result == null )
-        {
-            initialize( created, properties );
-            result = created;
-        }
-        else
-        {
-            delete( created );
-=======
         boolean wasCreated = false;
         if ( result == null )
         {
@@ -270,7 +252,6 @@
             {
                 tx.finish();
             }
->>>>>>> 614c00ea
         }
         return new UniqueEntity<T>( result, wasCreated );
     }
