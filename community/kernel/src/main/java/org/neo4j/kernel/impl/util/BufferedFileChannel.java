--- conflicted
+++ resolved
@@ -25,7 +25,6 @@
 
 import org.neo4j.kernel.impl.nioneo.store.AbstractStoreChannel;
 import org.neo4j.kernel.impl.nioneo.store.StoreChannel;
-
 import org.neo4j.kernel.monitoring.ByteCounterMonitor;
 
 /**
@@ -34,21 +33,13 @@
  */
 public class BufferedFileChannel extends AbstractStoreChannel
 {
-<<<<<<< HEAD
     private final StoreChannel source;
-=======
-    private final FileChannel source;
     private final ByteCounterMonitor monitor;
->>>>>>> b8fc1e86
     private final byte[] intermediaryBuffer = new byte[1024*8];
     private int intermediaryBufferSize;
     private int intermediaryBufferPosition;
 
-<<<<<<< HEAD
-    public BufferedFileChannel( StoreChannel source ) throws IOException
-=======
-    public BufferedFileChannel( FileChannel source, ByteCounterMonitor monitor ) throws IOException
->>>>>>> b8fc1e86
+    public BufferedFileChannel( StoreChannel source, ByteCounterMonitor monitor ) throws IOException
     {
         this.source = source;
         this.monitor = monitor;
