--- conflicted
+++ resolved
@@ -27,21 +27,11 @@
 import java.util.List;
 import java.util.Map;
 import java.util.Map.Entry;
-<<<<<<< HEAD
 import org.neo4j.graphdb.GraphDatabaseService;
 import org.neo4j.graphdb.NotFoundException;
 import org.neo4j.graphdb.RelationshipType;
 import org.neo4j.graphdb.factory.GraphDatabaseSetting;
 import org.neo4j.graphdb.factory.GraphDatabaseSettings;
-=======
-
-import static java.lang.Boolean.parseBoolean;
-
-import org.neo4j.graphdb.GraphDatabaseService;
-import org.neo4j.graphdb.NotFoundException;
-import org.neo4j.graphdb.RelationshipType;
-import org.neo4j.kernel.AutoConfigurator;
->>>>>>> a1502819
 import org.neo4j.kernel.CommonFactories;
 import org.neo4j.kernel.Config;
 import org.neo4j.kernel.EmbeddedGraphDatabase;
@@ -74,13 +64,8 @@
 import org.neo4j.kernel.impl.util.FileUtils;
 import org.neo4j.kernel.impl.util.StringLogger;
 
-<<<<<<< HEAD
 import static java.lang.Boolean.*;
 import static org.neo4j.kernel.impl.nioneo.store.PropertyStore.*;
-=======
-import static org.neo4j.kernel.Config.ALLOW_STORE_UPGRADE;
-import static org.neo4j.kernel.impl.nioneo.store.PropertyStore.encodeString;
->>>>>>> a1502819
 
 public class BatchInserterImpl implements BatchInserter
 {
@@ -110,22 +95,12 @@
         rejectAutoUpgrade( stringParams );
         msgLog = StringLogger.logger( storeDir );
         Map<String,String> params = getDefaultParams();
-<<<<<<< HEAD
         params.put( GraphDatabaseSettings.use_memory_mapped_buffers.name(), GraphDatabaseSetting.BooleanSetting.FALSE );
-        Config config = new Config( StringLogger.DEV_NULL, params );
+        final FileSystemAbstraction fileSystem = CommonFactories.defaultFileSystemAbstraction();
+        Config config = new Config( StringLogger.DEV_NULL, fileSystem, params );
         boolean dump = config.getBoolean( GraphDatabaseSettings.dump_configuration );
-=======
-        params.put( Config.USE_MEMORY_MAPPED_BUFFERS, "false" );
-        boolean dump = Boolean.parseBoolean( stringParams.get( Config.DUMP_CONFIGURATION ) );
-        new AutoConfigurator( CommonFactories.defaultFileSystemAbstraction(), storeDir, false, dump ).configure( params );
-        for ( Map.Entry<String,String> entry : stringParams.entrySet() )
-        {
-            params.put( entry.getKey(), entry.getValue() );
-        }
->>>>>>> a1502819
         this.storeDir = storeDir;
         this.idGeneratorFactory = CommonFactories.defaultIdGeneratorFactory();
-        final FileSystemAbstraction fileSystem = CommonFactories.defaultFileSystemAbstraction();
 
         StoreFactory sf = new StoreFactory( config,idGeneratorFactory, fileSystem, null, StringLogger.DEV_NULL, null);
 
