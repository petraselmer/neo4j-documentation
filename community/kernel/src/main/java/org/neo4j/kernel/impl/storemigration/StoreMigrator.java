--- conflicted
+++ resolved
@@ -371,7 +371,6 @@
         }
 
         Configuration importConfig = new Configuration.Overridden( config );
-<<<<<<< HEAD
         AdditionalInitialIds additionalInitialIds =
                 readAdditionalIds( storeDir, lastTxId, lastTxChecksum,  lastTxLogVersion, lastTxLogByteOffset );
         BatchImporter importer = new ParallelBatchImporter( migrationDir.getAbsoluteFile(), fileSystem,
@@ -380,20 +379,11 @@
                 additionalInitialIds );
         InputIterable<InputNode> nodes = legacyNodesAsInput( legacyStore );
         InputIterable<InputRelationship> relationships = legacyRelationshipsAsInput( legacyStore );
-        importer.doImport(
-                Inputs.input( nodes, relationships, IdMappers.actual(), IdGenerators.fromInput(), true, 0 ) );
-=======
         File badFile = new File( storeDir, Configuration.BAD_FILE_NAME );
         OutputStream badOutput = new BufferedOutputStream( new FileOutputStream( badFile, false ) );
-        BatchImporter importer = new ParallelBatchImporter( migrationDir.getAbsolutePath(), fileSystem,
-                importConfig, logging, withDynamicProcessorAssignment( migrationBatchImporterMonitor(
-                        legacyStore, progressMonitor ), importConfig ),
-                parallel(), readAdditionalIds( storeDir, lastTxId, lastTxChecksum ) );
-        InputIterable<InputNode> nodes = legacyNodesAsInput( legacyStore );
-        InputIterable<InputRelationship> relationships = legacyRelationshipsAsInput( legacyStore );
-        importer.doImport( Inputs.input( nodes, relationships, IdMappers.actual(), IdGenerators.fromInput(), true,
-                Collectors.badCollector( badOutput, 0 )) );
->>>>>>> 8bb6c47b
+        importer.doImport(
+                Inputs.input( nodes, relationships, IdMappers.actual(), IdGenerators.fromInput(), true,
+                        Collectors.badCollector( badOutput, 0 ) ) );
 
         // During migration the batch importer only writes node, relationship, relationship group and counts stores.
         // Delete the property store files from the batch import migration so that even if we won't
