/**
 * Copyright (c) 2002-2013 "Neo Technology,"
 * Network Engine for Objects in Lund AB [http://neotechnology.com]
 *
 * This file is part of Neo4j.
 *
 * Neo4j is free software: you can redistribute it and/or modify
 * it under the terms of the GNU General Public License as published by
 * the Free Software Foundation, either version 3 of the License, or
 * (at your option) any later version.
 *
 * This program is distributed in the hope that it will be useful,
 * but WITHOUT ANY WARRANTY; without even the implied warranty of
 * MERCHANTABILITY or FITNESS FOR A PARTICULAR PURPOSE.  See the
 * GNU General Public License for more details.
 *
 * You should have received a copy of the GNU General Public License
 * along with this program.  If not, see <http://www.gnu.org/licenses/>.
 */
package org.neo4j.kernel.impl.nioneo.xa;

import static org.neo4j.helpers.collection.IteratorUtil.first;
import static org.neo4j.kernel.impl.util.IoPrimitiveUtils.readAndFlip;

import java.io.IOException;
import java.nio.ByteBuffer;
import java.nio.channels.ReadableByteChannel;
import java.util.ArrayList;
import java.util.Collection;

import org.neo4j.kernel.impl.core.CacheAccessBackDoor;
import org.neo4j.kernel.impl.nioneo.store.AbstractBaseRecord;
import org.neo4j.kernel.impl.nioneo.store.AbstractDynamicStore;
import org.neo4j.kernel.impl.nioneo.store.DynamicRecord;
import org.neo4j.kernel.impl.nioneo.store.NeoStore;
import org.neo4j.kernel.impl.nioneo.store.NeoStoreRecord;
import org.neo4j.kernel.impl.nioneo.store.NodeRecord;
import org.neo4j.kernel.impl.nioneo.store.NodeStore;
import org.neo4j.kernel.impl.nioneo.store.PropertyBlock;
import org.neo4j.kernel.impl.nioneo.store.PropertyIndexRecord;
import org.neo4j.kernel.impl.nioneo.store.PropertyIndexStore;
import org.neo4j.kernel.impl.nioneo.store.PropertyRecord;
import org.neo4j.kernel.impl.nioneo.store.PropertyStore;
import org.neo4j.kernel.impl.nioneo.store.PropertyType;
import org.neo4j.kernel.impl.nioneo.store.Record;
import org.neo4j.kernel.impl.nioneo.store.RelationshipRecord;
import org.neo4j.kernel.impl.nioneo.store.RelationshipStore;
import org.neo4j.kernel.impl.nioneo.store.RelationshipTypeRecord;
import org.neo4j.kernel.impl.nioneo.store.RelationshipTypeStore;
import org.neo4j.kernel.impl.nioneo.store.SchemaRule;
import org.neo4j.kernel.impl.nioneo.store.SchemaStore;
import org.neo4j.kernel.impl.transaction.xaframework.LogBuffer;
import org.neo4j.kernel.impl.transaction.xaframework.XaCommand;

/**
 * Command implementations for all the commands that can be performed on a Neo
 * store.
 */
public abstract class Command extends XaCommand
{
    private final int keyHash;
    private final AbstractBaseRecord record;

    Command( AbstractBaseRecord record )
    {
        this.record = record;
        long key = getKey();
        this.keyHash = (int) (( key >>> 32 ) ^ key );
    }
    
    public abstract void accept( CommandRecordVisitor visitor );
    
    @Override
    // Makes this method publically visible
    public void setRecovered()
    {
        super.setRecovered();
    }

    long getKey()
    {
        return record.getLongId();
    }

    @Override
    public int hashCode()
    {
        return keyHash;
    }
    
    @Override
    public String toString()
    {
        return record.toString();
    }

    boolean isCreated()
    {
        return record.isCreated();
    }

    boolean isDeleted()
    {
        return !record.inUse();
    }
    
    @Override
    public boolean equals( Object o )
    {
        if ( o == null || !(o.getClass().equals( getClass() )) )
        {
            return false;
        }
        return getKey() == ((Command) o).getKey();
    }

    private static void writePropertyBlock( LogBuffer buffer,
            PropertyBlock block ) throws IOException
    {
        byte blockSize = (byte) block.getSize();
        assert blockSize > 0 : blockSize + " is not a valid block size value";
        buffer.put( blockSize ); // 1
        long[] propBlockValues = block.getValueBlocks();
        for ( int k = 0; k < propBlockValues.length; k++ )
        {
            buffer.putLong( propBlockValues[k] );
        }
        /*
         * For each block we need to keep its dynamic record chain if
         * it is just created. Deleted dynamic records are in the property
         * record and dynamic records are never modified. Also, they are
         * assigned as a whole, so just checking the first should be enough.
         */
        if ( block.isLight() || !block.getValueRecords().get( 0 ).isCreated() )
        {
            /*
             *  This has to be int. If this record is not light
             *  then we have the number of DynamicRecords that follow,
             *  which is an int. We do not currently want/have a flag bit so
             *  we simplify by putting an int here always
             */
            buffer.putInt( 0 ); // 4 or
        }
        else
        {
            writeDynamicRecords( buffer, block.getValueRecords() );
        }
    }
    
    static void writeDynamicRecords( LogBuffer buffer, Collection<DynamicRecord> records ) throws IOException
    {
        buffer.putInt( records.size() ); // 4
        for ( DynamicRecord record : records )
            writeDynamicRecord( buffer, record );
    }
    
    static void writeDynamicRecord( LogBuffer buffer, DynamicRecord record )
        throws IOException
    {
        // id+type+in_use(byte)+nr_of_bytes(int)+next_block(long)
        if ( record.inUse() )
        {
            byte inUse = Record.IN_USE.byteValue();
            buffer.putLong( record.getId() ).putInt( record.getType() ).put(
                    inUse ).putInt( record.getLength() ).putLong(
                    record.getNextBlock() );
            byte[] data = record.getData();
            assert data != null;
            buffer.put( data );
        }
        else
        {
            byte inUse = Record.NOT_IN_USE.byteValue();
            buffer.putLong( record.getId() ).putInt( record.getType() ).put(
                inUse );
        }
    }

    static PropertyBlock readPropertyBlock( ReadableByteChannel byteChannel,
            ByteBuffer buffer ) throws IOException
    {
        PropertyBlock toReturn = new PropertyBlock();
        if ( !readAndFlip( byteChannel, buffer, 1 ) )
            return null;
        byte blockSize = buffer.get(); // the size is stored in bytes // 1
        assert blockSize > 0 && blockSize % 8 == 0 : blockSize
                                                     + " is not a valid block size value";
        // Read in blocks
        if ( !readAndFlip( byteChannel, buffer, blockSize ) )
            return null;
        long[] blocks = readLongs( buffer, blockSize / 8 );
        assert blocks.length == blockSize / 8 : blocks.length
                                                + " longs were read in while i asked for what corresponds to "
                                                + blockSize;
        assert PropertyType.getPropertyType( blocks[0], false ).calculateNumberOfBlocksUsed(
                blocks[0] ) == blocks.length : blocks.length
                                               + " is not a valid number of blocks for type "
                                               + PropertyType.getPropertyType(
                                                       blocks[0], false );
        /*
         *  Ok, now we may be ready to return, if there are no DynamicRecords. So
         *  we start building the Object
         */
        toReturn.setValueBlocks( blocks );

        /*
         * Read in existence of DynamicRecords. Remember, this has already been
         * read in the buffer with the blocks, above.
         */
        if ( !readDynamicRecords( byteChannel, buffer, toReturn, PROPERTY_BLOCK_DYNAMIC_RECORD_ADDER ) )
            return null;

        // TODO we had this assertion before, necessary?
//            assert toReturn.getValueRecords().size() == noOfDynRecs : "read in "
//                                                                      + toReturn.getValueRecords().size()
//                                                                      + " instead of the proper "
//                                                                      + noOfDynRecs;
        return toReturn;
    }
    
    private static final DynamicRecordAdder<PropertyBlock> PROPERTY_BLOCK_DYNAMIC_RECORD_ADDER =
            new DynamicRecordAdder<PropertyBlock>()
    {
        @Override
        public void add( PropertyBlock target, DynamicRecord record )
        {
            record.setCreated();
            target.addValueRecord( record );
        }
    };
    
    static <T> boolean readDynamicRecords( ReadableByteChannel byteChannel, ByteBuffer buffer,
            T target, DynamicRecordAdder<T> adder ) throws IOException
    {
        if ( !readAndFlip( byteChannel, buffer, 4 ) )
            return false;
        int numberOfRecords = buffer.getInt();
        assert numberOfRecords >= 0;
        while ( numberOfRecords-- > 0 )
        {
            DynamicRecord read = readDynamicRecord( byteChannel, buffer );
            if ( read == null )
                return false;
            adder.add( target, read );
        }
        return true;
    }
    
    private interface DynamicRecordAdder<T>
    {
        void add( T target, DynamicRecord record );
    }

    static DynamicRecord readDynamicRecord( ReadableByteChannel byteChannel,
        ByteBuffer buffer ) throws IOException
    {
        // id+type+in_use(byte)+nr_of_bytes(int)+next_block(long)
        if ( !readAndFlip( byteChannel, buffer, 13 ) )
            return null;
        long id = buffer.getLong();
        assert id >= 0 && id <= ( 1l << 36 ) - 1 : id
                                                  + " is not a valid dynamic record id";
        int type = buffer.getInt();
        byte inUseFlag = buffer.get();
        boolean inUse = false;
        if ( inUseFlag == Record.IN_USE.byteValue() )
        {
            inUse = true;
        }
        else if ( inUseFlag != Record.NOT_IN_USE.byteValue() )
        {
            throw new IOException( "Illegal in use flag: " + inUseFlag );
        }

        DynamicRecord record = new DynamicRecord( id );
        record.setInUse( inUse, type );
        if ( inUse )
        {
            if ( !readAndFlip( byteChannel, buffer, 12 ) )
                return null;
            int nrOfBytes = buffer.getInt();
            assert nrOfBytes >= 0 && nrOfBytes < ( ( 1 << 24 ) - 1 ) : nrOfBytes
                                                                      + " is not valid for a number of bytes field of a dynamic record";
            long nextBlock = buffer.getLong();
            assert ( nextBlock >= 0 && nextBlock <= ( 1l << 36 - 1 ) )
                   || ( nextBlock == Record.NO_NEXT_BLOCK.intValue() ) : nextBlock
                                                                    + " is not valid for a next record field of a dynamic record";
            record.setNextBlock( nextBlock );
            if ( !readAndFlip( byteChannel, buffer, nrOfBytes ) )
                return null;
            byte data[] = new byte[nrOfBytes];
            buffer.get( data );
            record.setData( data );
        }
        return record;
    }

    private static long[] readLongs( ByteBuffer buffer, int count )
    {
        long[] result = new long[count];
        for ( int i = 0; i < count; i++ )
        {
            result[i] = buffer.getLong();
        }
        return result;
    }

    // means the first byte of the command record was only written but second
    // (saying what type) did not get written but the file still got expanded
    private static final byte NONE = (byte) 0;

    private static final byte NODE_COMMAND = (byte) 1;
    private static final byte PROP_COMMAND = (byte) 2;
    private static final byte REL_COMMAND = (byte) 3;
    private static final byte REL_TYPE_COMMAND = (byte) 4;
    private static final byte PROP_INDEX_COMMAND = (byte) 5;
    private static final byte NEOSTORE_COMMAND = (byte) 6;
    private static final byte SCHEMA_RULE_COMMAND = (byte) 7;

    abstract void removeFromCache( CacheAccessBackDoor cacheAccess );

    static class NodeCommand extends Command
    {
        private final NodeRecord record;
        private final NodeStore store;

        NodeCommand( NodeStore store, NodeRecord record )
        {
            super( record );
            this.record = record;
            this.store = store;
        }
        
        @Override
        public void accept( CommandRecordVisitor visitor )
        {
            visitor.visitNode( record );
        }

        @Override
        void removeFromCache( CacheAccessBackDoor cacheAccess )
        {
            cacheAccess.removeNodeFromCache( getKey() );
        }

        @Override
        public void execute()
        {
            if ( isRecovered() )
            {
                store.updateRecord( record, true );
            }
            else
            {
                store.updateRecord( record );
            }
        }

        @Override
        public void writeToFile( LogBuffer buffer ) throws IOException
        {
            byte inUse = record.inUse() ? Record.IN_USE.byteValue()
                : Record.NOT_IN_USE.byteValue();
            buffer.put( NODE_COMMAND );
            buffer.putLong( record.getId() );
            buffer.put( inUse );
            if ( record.inUse() )
            {
                buffer.putLong( record.getNextRel() ).putLong(
                    record.getNextProp() );
            }
        }

        public static Command readSpecificCommand( NeoStore neoStore,
            ReadableByteChannel byteChannel, ByteBuffer buffer )
            throws IOException
        {
            if ( !readAndFlip( byteChannel, buffer, 9 ) )
                return null;
            long id = buffer.getLong();
            byte inUseFlag = buffer.get();
            boolean inUse = false;
            if ( inUseFlag == Record.IN_USE.byteValue() )
            {
                inUse = true;
            }
            else if ( inUseFlag != Record.NOT_IN_USE.byteValue() )
            {
                throw new IOException( "Illegal in use flag: " + inUseFlag );
            }
            NodeRecord record;
            if ( inUse )
            {
                if ( !readAndFlip( byteChannel, buffer, 16 ) )
                    return null;
                record = new NodeRecord( id, buffer.getLong(), buffer.getLong() );
            }
            else
                record = new NodeRecord( id, Record.NO_NEXT_RELATIONSHIP.intValue(),
                        Record.NO_NEXT_PROPERTY.intValue() );
            record.setInUse( inUse );
            return new NodeCommand( neoStore == null ? null : neoStore.getNodeStore(), record );
        }
    }

    static class RelationshipCommand extends Command
    {
        private final RelationshipRecord record;
        private final RelationshipStore store;

        RelationshipCommand( RelationshipStore store, RelationshipRecord record )
        {
            super( record );
            this.record = record;
            this.store = store;
        }
        
        @Override
        public void accept( CommandRecordVisitor visitor )
        {
            visitor.visitRelationship( record );
        }

        @Override
        void removeFromCache( CacheAccessBackDoor cacheAccess )
        {
<<<<<<< HEAD
            cacheAccess.removeRelationshipFromCache( getKey() );
=======
            state.removeRelationshipFromCache( getKey() );
            state.patchDeletedRelationshipNodes( getKey(), record.getFirstNode(), record.getFirstNextRel(),
                    record.getSecondNode(), record.getSecondNextRel() );
>>>>>>> 287a7495
            if ( this.getFirstNode() != -1 || this.getSecondNode() != -1 )
            {
                cacheAccess.removeNodeFromCache( this.getFirstNode() );
                cacheAccess.removeNodeFromCache( this.getSecondNode() );
            }
        }

        long getFirstNode()
        {
            return record.getFirstNode();
        }

        long getSecondNode()
        {
            return record.getSecondNode();
        }

        boolean isRemove()
        {
            return !record.inUse();
        }

        @Override
        public void execute()
        {
            if ( isRecovered() )
            {
                store.updateRecord( record, true );
            }
            else
            {
                store.updateRecord( record );
            }
        }

        @Override
        public void writeToFile( LogBuffer buffer ) throws IOException
        {
            byte inUse = record.inUse() ? Record.IN_USE.byteValue()
                : Record.NOT_IN_USE.byteValue();
            buffer.put( REL_COMMAND );
            buffer.putLong( record.getId() );
            buffer.put( inUse );
            if ( record.inUse() )
            {
                buffer.putLong( record.getFirstNode() ).putLong(
                    record.getSecondNode() ).putInt( record.getType() ).putLong(
                    record.getFirstPrevRel() )
                    .putLong( record.getFirstNextRel() ).putLong(
                        record.getSecondPrevRel() ).putLong(
                        record.getSecondNextRel() ).putLong(
                        record.getNextProp() );
            }
        }

        public static Command readSpecificCommand( NeoStore neoStore,
            ReadableByteChannel byteChannel, ByteBuffer buffer )
            throws IOException
        {
            if ( !readAndFlip( byteChannel, buffer, 9 ) )
                return null;
            long id = buffer.getLong();
            byte inUseFlag = buffer.get();
            boolean inUse = false;
            if ( (inUseFlag & Record.IN_USE.byteValue()) == Record.IN_USE
                .byteValue() )
            {
                inUse = true;
            }
            else if ( (inUseFlag & Record.IN_USE.byteValue()) != Record.NOT_IN_USE
                .byteValue() )
            {
                throw new IOException( "Illegal in use flag: " + inUseFlag );
            }
            RelationshipRecord record;
            if ( inUse )
            {
                if ( !readAndFlip( byteChannel, buffer, 60 ) )
                    return null;
                record = new RelationshipRecord( id, buffer.getLong(), buffer
                    .getLong(), buffer.getInt() );
                record.setInUse( inUse );
                record.setFirstPrevRel( buffer.getLong() );
                record.setFirstNextRel( buffer.getLong() );
                record.setSecondPrevRel( buffer.getLong() );
                record.setSecondNextRel( buffer.getLong() );
                record.setNextProp( buffer.getLong() );
            }
            else
            {
                record = new RelationshipRecord( id, -1, -1, -1 );
                record.setInUse( false );
            }
            return new RelationshipCommand( neoStore == null ? null : neoStore.getRelationshipStore(),
                record );
        }
    }
    
    static class NeoStoreCommand extends Command
    {
        private final NeoStoreRecord record;
        private final NeoStore neoStore;

        NeoStoreCommand( NeoStore neoStore, NeoStoreRecord record )
        {
            super( record );
            this.neoStore = neoStore;
            this.record = record;
        }

        @Override
        public void execute()
        {
            neoStore.setGraphNextProp( record.getNextProp() );
        }
        
        @Override
        public void accept( CommandRecordVisitor visitor )
        {
            visitor.visitNeoStore( record );
        }

        @Override
        void removeFromCache( CacheAccessBackDoor cacheAccess )
        {
            // no-op
        }

        @Override
        public void writeToFile( LogBuffer buffer ) throws IOException
        {
            buffer.put( NEOSTORE_COMMAND ).putLong( record.getNextProp() );
        }

        public static Command readSpecificCommand( NeoStore neoStore,
                ReadableByteChannel byteChannel, ByteBuffer buffer )
                throws IOException
        {
            if ( !readAndFlip( byteChannel, buffer, 8 ) )
                return null;
            long nextProp = buffer.getLong();
            NeoStoreRecord record = new NeoStoreRecord();
            record.setNextProp( nextProp );
            return new NeoStoreCommand( neoStore, record );
        }
    }

    static class PropertyIndexCommand extends Command
    {
        private final PropertyIndexRecord record;
        private final PropertyIndexStore store;

        PropertyIndexCommand( PropertyIndexStore store,
            PropertyIndexRecord record )
        {
            super( record );
            this.record = record;
            this.store = store;
        }
        
        @Override
        public void accept( CommandRecordVisitor visitor )
        {
            visitor.visitPropertyIndex( record );
        }

        @Override
        void removeFromCache( CacheAccessBackDoor cacheAccess )
        {
            // no-op
        }

        @Override
        public void execute()
        {
            if ( isRecovered() )
            {
                store.updateRecord( record, true );
            }
            else
            {
                store.updateRecord( record );
            }
        }

        @Override
        public void writeToFile( LogBuffer buffer ) throws IOException
        {
            // id+in_use(byte)+count(int)+key_blockId(int)+nr_key_records(int)
            byte inUse = record.inUse() ? Record.IN_USE.byteValue()
                : Record.NOT_IN_USE.byteValue();
            buffer.put( PROP_INDEX_COMMAND );
            buffer.putInt( record.getId() );
            buffer.put( inUse );
            buffer.putInt( record.getPropertyCount() ).putInt( record.getNameId() );
            if ( record.isLight() )
            {
                buffer.putInt( 0 );
            }
            else
            {
                writeDynamicRecords( buffer, record.getNameRecords() );
            }
        }

        public static Command readSpecificCommand( NeoStore neoStore, ReadableByteChannel byteChannel,
            ByteBuffer buffer ) throws IOException
        {
            // id+in_use(byte)+count(int)+key_blockId(int)
            if ( !readAndFlip( byteChannel, buffer, 13 ) )
                return null;
            int id = buffer.getInt();
            byte inUseFlag = buffer.get();
            boolean inUse = false;
            if ( (inUseFlag & Record.IN_USE.byteValue()) == Record.IN_USE
                .byteValue() )
            {
                inUse = true;
            }
            else if ( inUseFlag != Record.NOT_IN_USE.byteValue() )
            {
                throw new IOException( "Illegal in use flag: " + inUseFlag );
            }
            PropertyIndexRecord record = new PropertyIndexRecord( id );
            record.setInUse( inUse );
            record.setPropertyCount( buffer.getInt() );
            record.setNameId( buffer.getInt() );
            if ( !readDynamicRecords( byteChannel, buffer, record, PROPERTY_INDEX_DYNAMIC_RECORD_ADDER ) )
                return null;
            return new PropertyIndexCommand( neoStore == null ? null : neoStore.getPropertyStore()
                .getIndexStore(), record );
        }
    }
    
    private static final DynamicRecordAdder<PropertyIndexRecord> PROPERTY_INDEX_DYNAMIC_RECORD_ADDER =
            new DynamicRecordAdder<PropertyIndexRecord>()
    {
        @Override
        public void add( PropertyIndexRecord target, DynamicRecord record )
        {
            target.addNameRecord( record );
        }
    };

    static class PropertyCommand extends Command
    {
        private final PropertyRecord record;
        private final PropertyStore store;

        PropertyCommand( PropertyStore store, PropertyRecord record )
        {
            super( record );
            this.record = record;
            this.store = store;
        }
        
        @Override
        public void accept( CommandRecordVisitor visitor )
        {
            visitor.visitProperty( record );
        }

        @Override
        void removeFromCache( CacheAccessBackDoor cacheAccess )
        {
            long nodeId = this.getNodeId();
            long relId = this.getRelId();
            if ( nodeId != -1 )
            {
                cacheAccess.removeNodeFromCache( nodeId );
            }
            else if ( relId != -1 )
            {
                cacheAccess.removeRelationshipFromCache( relId );
            }
        }

        @Override
        public void execute()
        {
            if ( isRecovered() )
            {
                store.updateRecord( record, true );
            }
            else
            {
                store.updateRecord( record );
            }
        }

        public long getNodeId()
        {
            return record.getNodeId();
        }

        public long getRelId()
        {
            return record.getRelId();
        }

        @Override
        public void writeToFile( LogBuffer buffer ) throws IOException
        {
            byte inUse = record.inUse() ? Record.IN_USE.byteValue()
                : Record.NOT_IN_USE.byteValue();
            if ( record.getRelId() != -1 )
            {
                inUse += Record.REL_PROPERTY.byteValue();
            }
            buffer.put( PROP_COMMAND );
            buffer.putLong( record.getId() ); // 8
            buffer.put( inUse ); // 1
            buffer.putLong( record.getNextProp() ).putLong(
                    record.getPrevProp() ); // 8 + 8
            long nodeId = record.getNodeId();
            long relId = record.getRelId();
            if ( nodeId != -1 )
            {
                buffer.putLong( nodeId ); // 8 or
            }
            else if ( relId != -1 )
            {
                buffer.putLong( relId ); // 8 or
            }
            else
            {
                // means this records value has not changed, only place in
                // prop chain
                buffer.putLong( -1 ); // 8
            }
            buffer.put( (byte) record.getPropertyBlocks().size() ); // 1
            for ( int i = 0; i < record.getPropertyBlocks().size(); i++ )
            {
                PropertyBlock block = record.getPropertyBlocks().get( i );
                assert block.getSize() > 0 : record + " seems kinda broken";
                writePropertyBlock( buffer, block );
            }
            writeDynamicRecords( buffer, record.getDeletedRecords() );
        }

        public static Command readSpecificCommand( NeoStore neoStore,
            ReadableByteChannel byteChannel, ByteBuffer buffer )
            throws IOException
        {
            // id+in_use(byte)+type(int)+key_indexId(int)+prop_blockId(long)+
            // prev_prop_id(long)+next_prop_id(long)
            if ( !readAndFlip( byteChannel, buffer, 8 + 1 + 8 + 8 + 8 ) )
                return null;

            long id = buffer.getLong(); // 8
            PropertyRecord record = new PropertyRecord( id );
            byte inUseFlag = buffer.get(); // 1
            long nextProp = buffer.getLong(); // 8
            long prevProp = buffer.getLong(); // 8
            record.setNextProp( nextProp );
            record.setPrevProp( prevProp );
            boolean inUse = false;
            if ( ( inUseFlag & Record.IN_USE.byteValue() ) == Record.IN_USE.byteValue() )
            {
                inUse = true;
            }
            boolean nodeProperty = true;
            if ( ( inUseFlag & Record.REL_PROPERTY.byteValue() ) == Record.REL_PROPERTY.byteValue() )
            {
                nodeProperty = false;
            }
            long primitiveId = buffer.getLong(); // 8
            if ( primitiveId != -1 && nodeProperty )
            {
                record.setNodeId( primitiveId );
            }
            else if ( primitiveId != -1 )
            {
                record.setRelId( primitiveId );
            }
            if ( !readAndFlip( byteChannel, buffer, 1 ) )
                return null;
            int nrPropBlocks = buffer.get();
            assert nrPropBlocks >= 0;
            if ( nrPropBlocks > 0 )
            {
                record.setInUse( true );
            }
            while ( nrPropBlocks-- > 0 )
            {
                PropertyBlock block = readPropertyBlock( byteChannel, buffer );
                if ( block == null )
                {
                    return null;
                }
                record.addPropertyBlock( block );
            }
            
            if ( !readDynamicRecords( byteChannel, buffer, record, PROPERTY_DELETED_DYNAMIC_RECORD_ADDER ) )
                return null;
            
            if ( ( inUse && !record.inUse() ) || ( !inUse && record.inUse() ) )
            {
                throw new IllegalStateException( "Weird, inUse was read in as "
                                                 + inUse
                                                 + " but the record is "
                                                 + record );
            }
            return new PropertyCommand( neoStore == null ? null
                    : neoStore.getPropertyStore(), record );
        }
    }
    
    private static final DynamicRecordAdder<PropertyRecord> PROPERTY_DELETED_DYNAMIC_RECORD_ADDER =
            new DynamicRecordAdder<PropertyRecord>()
    {
        @Override
        public void add( PropertyRecord target, DynamicRecord record )
        {
            assert !record.inUse() : record + " is kinda weird";
            target.addDeletedRecord( record );
        }
    };

    static class RelationshipTypeCommand extends Command
    {
        private final RelationshipTypeRecord record;
        private final RelationshipTypeStore store;

        RelationshipTypeCommand( RelationshipTypeStore store,
            RelationshipTypeRecord record )
        {
            super( record );
            this.record = record;
            this.store = store;
        }
        
        @Override
        public void accept( CommandRecordVisitor visitor )
        {
            visitor.visitRelationshipType( record );
        }

        @Override
        void removeFromCache( CacheAccessBackDoor cacheAccess )
        {
            // no-op
        }

        @Override
        public void execute()
        {
            if ( isRecovered() )
            {
                store.updateRecord( record, true );
            }
            else
            {
                store.updateRecord( record );
            }
        }

        @Override
        public void writeToFile( LogBuffer buffer ) throws IOException
        {
            // id+in_use(byte)+type_blockId(int)+nr_type_records(int)
            byte inUse = record.inUse() ? Record.IN_USE.byteValue()
                : Record.NOT_IN_USE.byteValue();
            buffer.put( REL_TYPE_COMMAND );
            buffer.putInt( record.getId() ).put( inUse ).putInt( record.getNameId() );
            writeDynamicRecords( buffer, record.getNameRecords() );
        }

        public static Command readSpecificCommand( NeoStore neoStore,
            ReadableByteChannel byteChannel, ByteBuffer buffer )
            throws IOException
        {
            // id+in_use(byte)+type_blockId(int)+nr_type_records(int)
            if ( !readAndFlip( byteChannel, buffer, 13 ) )
                return null;
            int id = buffer.getInt();
            byte inUseFlag = buffer.get();
            boolean inUse = false;
            if ( (inUseFlag & Record.IN_USE.byteValue()) ==
                Record.IN_USE.byteValue() )
            {
                inUse = true;
            }
            else if ( inUseFlag != Record.NOT_IN_USE.byteValue() )
            {
                throw new IOException( "Illegal in use flag: " + inUseFlag );
            }
            RelationshipTypeRecord record = new RelationshipTypeRecord( id );
            record.setInUse( inUse );
            record.setNameId( buffer.getInt() );
            int nrTypeRecords = buffer.getInt();
            for ( int i = 0; i < nrTypeRecords; i++ )
            {
                DynamicRecord dr = readDynamicRecord( byteChannel, buffer );
                if ( dr == null )
                {
                    return null;
                }
                record.addNameRecord( dr );
            }
            return new RelationshipTypeCommand(
                    neoStore == null ? null : neoStore.getRelationshipTypeStore(), record );
        }
    }
    
    static class SchemaRuleCommand extends Command
    {
        private final SchemaStore store;
        private final Collection<DynamicRecord> records;
        private final SchemaRule schemaRule;

        SchemaRuleCommand( SchemaStore store, Collection<DynamicRecord> records, SchemaRule schemaRule )
        {
            super( first( records ) );
            this.store = store;
            this.records = records;
            this.schemaRule = schemaRule;
        }

        @Override
        public void accept( CommandRecordVisitor visitor )
        {
            throw new UnsupportedOperationException();
        }

        @Override
        void removeFromCache( CacheAccessBackDoor cacheAccess )
        {
            cacheAccess.removeSchemaRuleFromCache( getKey() );
        }

        @Override
        public void execute()
        {
            for ( DynamicRecord record : records )
                store.updateRecord( record );
        }

        @Override
        public void writeToFile( LogBuffer buffer ) throws IOException
        {
            buffer.put( SCHEMA_RULE_COMMAND );
            writeDynamicRecords( buffer, records );
        }
        
        public SchemaRule getSchemaRule()
        {
            return schemaRule;
        }
        
        @Override
        public String toString()
        {
            return "SchemaRule" + records;
        }

        static Command readSpecificCommand( NeoStore neoStore, ReadableByteChannel byteChannel, ByteBuffer buffer )
                throws IOException
        {
            Collection<DynamicRecord> records = new ArrayList<DynamicRecord>();
            readDynamicRecords( byteChannel, buffer, records, COLLECTION_DYNAMIC_RECORD_ADDER );
            ByteBuffer deserialized = AbstractDynamicStore.concatData( records, new byte[100] );
            return new SchemaRuleCommand( neoStore.getSchemaStore(), records,
                    SchemaRule.Kind.deserialize( first( records ).getId(), deserialized ) );
        }
    }
    
    private static final DynamicRecordAdder<Collection<DynamicRecord>> COLLECTION_DYNAMIC_RECORD_ADDER =
            new DynamicRecordAdder<Collection<DynamicRecord>>()
    {
        @Override
        public void add( Collection<DynamicRecord> target, DynamicRecord record )
        {
            target.add( record );
        }
    };

    public static Command readCommand( NeoStore neoStore, ReadableByteChannel byteChannel,
        ByteBuffer buffer ) throws IOException
    {
        if ( !readAndFlip( byteChannel, buffer, 1 ) )
            return null;
        byte commandType = buffer.get();
        switch ( commandType )
        {
            case NODE_COMMAND:
                return NodeCommand.readSpecificCommand( neoStore, byteChannel, buffer );
            case PROP_COMMAND:
                return PropertyCommand.readSpecificCommand( neoStore, byteChannel,
                    buffer );
            case PROP_INDEX_COMMAND:
                return PropertyIndexCommand.readSpecificCommand( neoStore, byteChannel,
                    buffer );
            case REL_COMMAND:
                return RelationshipCommand.readSpecificCommand( neoStore, byteChannel,
                    buffer );
            case REL_TYPE_COMMAND:
                return RelationshipTypeCommand.readSpecificCommand( neoStore,
                    byteChannel, buffer );
            case NEOSTORE_COMMAND:
                return NeoStoreCommand.readSpecificCommand( neoStore, byteChannel, buffer );
            case SCHEMA_RULE_COMMAND:
                return SchemaRuleCommand.readSpecificCommand( neoStore, byteChannel, buffer );
            case NONE: return null;
            default:
                throw new IOException( "Unknown command type[" + commandType
                    + "]" );
        }
    }
}<|MERGE_RESOLUTION|>--- conflicted
+++ resolved
@@ -424,13 +424,9 @@
         @Override
         void removeFromCache( CacheAccessBackDoor cacheAccess )
         {
-<<<<<<< HEAD
             cacheAccess.removeRelationshipFromCache( getKey() );
-=======
-            state.removeRelationshipFromCache( getKey() );
-            state.patchDeletedRelationshipNodes( getKey(), record.getFirstNode(), record.getFirstNextRel(),
+            cacheAccess.patchDeletedRelationshipNodes( getKey(), record.getFirstNode(), record.getFirstNextRel(),
                     record.getSecondNode(), record.getSecondNextRel() );
->>>>>>> 287a7495
             if ( this.getFirstNode() != -1 || this.getSecondNode() != -1 )
             {
                 cacheAccess.removeNodeFromCache( this.getFirstNode() );
