/*
 * Copyright (c) 2002-2016 "Neo Technology,"
 * Network Engine for Objects in Lund AB [http://neotechnology.com]
 *
 * This file is part of Neo4j.
 *
 * Neo4j is free software: you can redistribute it and/or modify
 * it under the terms of the GNU General Public License as published by
 * the Free Software Foundation, either version 3 of the License, or
 * (at your option) any later version.
 *
 * This program is distributed in the hope that it will be useful,
 * but WITHOUT ANY WARRANTY; without even the implied warranty of
 * MERCHANTABILITY or FITNESS FOR A PARTICULAR PURPOSE.  See the
 * GNU General Public License for more details.
 *
 * You should have received a copy of the GNU General Public License
 * along with this program.  If not, see <http://www.gnu.org/licenses/>.
 */
package org.neo4j.kernel.impl.api.store;

import java.nio.ByteBuffer;
import java.nio.ByteOrder;

import org.neo4j.cursor.Cursor;
import org.neo4j.kernel.impl.store.AbstractDynamicStore;
import org.neo4j.kernel.impl.store.DynamicArrayStore;
import org.neo4j.kernel.impl.store.DynamicStringStore;
import org.neo4j.kernel.impl.store.LongerShortString;
import org.neo4j.kernel.impl.store.PropertyType;
import org.neo4j.kernel.impl.store.RecordCursor;
import org.neo4j.kernel.impl.store.ShortArray;
import org.neo4j.kernel.impl.store.record.DynamicRecord;
import org.neo4j.kernel.impl.store.record.PropertyBlock;
import org.neo4j.kernel.impl.util.Bits;
import org.neo4j.string.UTF8;

import static org.neo4j.kernel.impl.store.PropertyType.ARRAY;
import static org.neo4j.kernel.impl.store.PropertyType.BOOL;
import static org.neo4j.kernel.impl.store.PropertyType.BYTE;
import static org.neo4j.kernel.impl.store.PropertyType.CHAR;
import static org.neo4j.kernel.impl.store.PropertyType.DOUBLE;
import static org.neo4j.kernel.impl.store.PropertyType.FLOAT;
import static org.neo4j.kernel.impl.store.PropertyType.INT;
import static org.neo4j.kernel.impl.store.PropertyType.LONG;
import static org.neo4j.kernel.impl.store.PropertyType.SHORT;
import static org.neo4j.kernel.impl.store.PropertyType.SHORT_ARRAY;
import static org.neo4j.kernel.impl.store.PropertyType.SHORT_STRING;
import static org.neo4j.kernel.impl.store.PropertyType.STRING;
import static org.neo4j.kernel.impl.store.record.RecordLoad.NORMAL;

/**
 * Cursor that provides a view on property blocks of a particular property record.
 * This cursor is reusable and can be re-initialized with
 * {@link #init(long[], int)} method and cleaned up using {@link #clear()} method.
 * <p>
 * During initialization the raw property block {@code long}s are read from
 * the given property record.
 */
class StorePropertyPayloadCursor
{
    private static final int MAX_BYTES_IN_SHORT_STRING_OR_SHORT_ARRAY = 32;
    private static final int INTERNAL_BYTE_ARRAY_SIZE = 4096;
    private static final int INITIAL_POSITION = -1;

    /**
     * Reusable initial buffer for reading of dynamic records.
     */
    private final ByteBuffer cachedBuffer = ByteBuffer.allocate( INTERNAL_BYTE_ARRAY_SIZE );

    private final DynamicStringStore stringStore;
    private final DynamicArrayStore arrayStore;

    private RecordCursor<DynamicRecord> stringRecordCursor;
    private RecordCursor<DynamicRecord> arrayRecordCursor;
    private ByteBuffer buffer = cachedBuffer;

    private long[] data;
    private int position = INITIAL_POSITION;
<<<<<<< HEAD
    private int numberOfBlocks = 0;
=======
    private boolean exhausted;
>>>>>>> d091dc84

    StorePropertyPayloadCursor( DynamicStringStore stringStore, DynamicArrayStore arrayStore )
    {
        this.stringStore = stringStore;
        this.arrayStore = arrayStore;
    }

    void init( long[] blocks, int numberOfBlocks )
    {
        position = INITIAL_POSITION;
        buffer = cachedBuffer;
        data = blocks;
        this.numberOfBlocks = numberOfBlocks;
    }

    void clear()
    {
        position = INITIAL_POSITION;
<<<<<<< HEAD
        numberOfBlocks = 0;
=======
        exhausted = false;
        buffer = cachedBuffer;
        // Array of data should be filled with '0' because it is possible to call next() without calling init().
        // In such case 'false' should be returned, which might not be the case if there is stale data in the buffer.
        Arrays.fill( data, 0 );
>>>>>>> d091dc84
    }

    boolean next()
    {
        if ( exhausted )
        {
            return false;
        }

        if ( position == INITIAL_POSITION )
        {
            position = 0;
        }
        else if ( position < numberOfBlocks )
        {
            position += currentBlocksUsed();
        }

<<<<<<< HEAD
        if ( position >= numberOfBlocks )
=======
        if ( position >= data.length || type() == null )
>>>>>>> d091dc84
        {
            exhausted = true;
            return false;
        }
        return true;
    }

    PropertyType type()
    {
        return PropertyType.getPropertyType( currentHeader(), true );
    }

    int propertyKeyId()
    {
        return PropertyBlock.keyIndexId( currentHeader() );
    }

    boolean booleanValue()
    {
        assertOfType( BOOL );
        return PropertyBlock.fetchByte( currentHeader() ) == 1;
    }

    byte byteValue()
    {
        assertOfType( BYTE );
        return PropertyBlock.fetchByte( currentHeader() );
    }

    short shortValue()
    {
        assertOfType( SHORT );
        return PropertyBlock.fetchShort( currentHeader() );
    }

    char charValue()
    {
        assertOfType( CHAR );
        return (char) PropertyBlock.fetchShort( currentHeader() );
    }

    int intValue()
    {
        assertOfType( INT );
        return PropertyBlock.fetchInt( currentHeader() );
    }

    float floatValue()
    {
        assertOfType( FLOAT );
        return Float.intBitsToFloat( PropertyBlock.fetchInt( currentHeader() ) );
    }

    long longValue()
    {
        assertOfType( LONG );
        if ( PropertyBlock.valueIsInlined( currentHeader() ) )
        {
            return PropertyBlock.fetchLong( currentHeader() ) >>> 1;
        }

        return data[position + 1];
    }

    double doubleValue()
    {
        assertOfType( DOUBLE );
        return Double.longBitsToDouble( data[position + 1] );
    }

    String shortStringValue()
    {
        assertOfType( SHORT_STRING );
        return LongerShortString.decode( data, position, currentBlocksUsed() );
    }

    String stringValue()
    {
        assertOfType( STRING );
        if ( stringRecordCursor == null )
        {
            stringRecordCursor = stringStore.newRecordCursor( stringStore.newRecord() );
        }
        readFromStore( stringStore, stringRecordCursor );
        buffer.flip();
        return UTF8.decode( buffer.array(), 0, buffer.limit() );
    }

    Object shortArrayValue()
    {
        assertOfType( SHORT_ARRAY );
        Bits bits = valueAsBits();
        return ShortArray.decode( bits );
    }

    Object arrayValue()
    {
        assertOfType( ARRAY );
        if ( arrayRecordCursor == null )
        {
            arrayRecordCursor = arrayStore.newRecordCursor( arrayStore.newRecord() );
        }
        readFromStore( arrayStore, arrayRecordCursor );
        buffer.flip();
        return readArrayFromBuffer( buffer );
    }

    Object value()
    {
        switch ( type() )
        {
        case BOOL:
            return booleanValue();
        case BYTE:
            return byteValue();
        case SHORT:
            return shortValue();
        case CHAR:
            return charValue();
        case INT:
            return intValue();
        case LONG:
            return longValue();
        case FLOAT:
            return floatValue();
        case DOUBLE:
            return doubleValue();
        case SHORT_STRING:
            return shortStringValue();
        case STRING:
            return stringValue();
        case SHORT_ARRAY:
            return shortArrayValue();
        case ARRAY:
            return arrayValue();
        default:
            throw new IllegalStateException( "No such type:" + type() );
        }
    }


    private long currentHeader()
    {
        return data[position];
    }

    private int currentBlocksUsed()
    {
        return type().calculateNumberOfBlocksUsed( currentHeader() );
    }

    private Bits valueAsBits()
    {
        Bits bits = Bits.bits( MAX_BYTES_IN_SHORT_STRING_OR_SHORT_ARRAY );
        int blocksUsed = currentBlocksUsed();
        for ( int i = 0; i < blocksUsed; i++ )
        {
            bits.put( data[position + i] );
        }
        return bits;
    }

    private void readFromStore( AbstractDynamicStore store, RecordCursor<DynamicRecord> cursor )
    {
        buffer.clear();
        long startBlockId = PropertyBlock.fetchLong( currentHeader() );
<<<<<<< HEAD
        try ( Cursor<DynamicRecord> records = cursor.acquire( startBlockId, NORMAL ) )
=======
        try ( GenericCursor<DynamicRecord> records = store.getRecordsCursor( startBlockId, cursor ) )
>>>>>>> d091dc84
        {
            while ( records.next() )
            {
                DynamicRecord dynamicRecord = records.get();
                byte[] data = dynamicRecord.getData();
                if ( buffer.remaining() < data.length )
                {
                    buffer.flip();
                    ByteBuffer newBuffer = newBiggerBuffer( data.length );
                    newBuffer.put( buffer );
                    buffer = newBuffer;
                }
                buffer.put( data, 0, data.length );
            }
        }
    }

    private ByteBuffer newBiggerBuffer( int requiredCapacity )
    {
        int newCapacity;
        do
        {
            newCapacity = buffer.capacity() * 2;
        }
        while ( newCapacity - buffer.limit() < requiredCapacity );

        return ByteBuffer.allocate( newCapacity ).order( ByteOrder.LITTLE_ENDIAN );
    }

    private static Object readArrayFromBuffer( ByteBuffer buffer )
    {
        if ( buffer.limit() <= 0 )
        {
            throw new IllegalStateException( "Given buffer is empty" );
        }

        byte typeId = buffer.get();
        buffer.order( ByteOrder.BIG_ENDIAN );
        try
        {
            if ( typeId == PropertyType.STRING.intValue() )
            {
                int arrayLength = buffer.getInt();
                String[] result = new String[arrayLength];

                for ( int i = 0; i < arrayLength; i++ )
                {
                    int byteLength = buffer.getInt();
                    result[i] = UTF8.decode( buffer.array(), buffer.position(), byteLength );
                    buffer.position( buffer.position() + byteLength );
                }
                return result;
            }
            else
            {
                ShortArray type = ShortArray.typeOf( typeId );
                int bitsUsedInLastByte = buffer.get();
                int requiredBits = buffer.get();
                if ( requiredBits == 0 )
                {
                    return type.createEmptyArray();
                }
                Object result;
                if ( type == ShortArray.BYTE && requiredBits == Byte.SIZE )
                {   // Optimization for byte arrays (probably large ones)
                    byte[] byteArray = new byte[buffer.limit() - buffer.position()];
                    buffer.get( byteArray );
                    result = byteArray;
                }
                else
                {   // Fallback to the generic approach, which is a slower
                    Bits bits = Bits.bitsFromBytes( buffer.array(), buffer.position() );
                    int length = ((buffer.limit() - buffer.position()) * 8 - (8 - bitsUsedInLastByte)) / requiredBits;
                    result = type.createArray( length, bits, requiredBits );
                }
                return result;
            }
        }
        finally
        {
            buffer.order( ByteOrder.LITTLE_ENDIAN );
        }
    }

    private void assertOfType( PropertyType expected )
    {
        assert type() == expected : "Expected type " + expected + " but was " + type();
    }
}<|MERGE_RESOLUTION|>--- conflicted
+++ resolved
@@ -23,7 +23,6 @@
 import java.nio.ByteOrder;
 
 import org.neo4j.cursor.Cursor;
-import org.neo4j.kernel.impl.store.AbstractDynamicStore;
 import org.neo4j.kernel.impl.store.DynamicArrayStore;
 import org.neo4j.kernel.impl.store.DynamicStringStore;
 import org.neo4j.kernel.impl.store.LongerShortString;
@@ -32,6 +31,7 @@
 import org.neo4j.kernel.impl.store.ShortArray;
 import org.neo4j.kernel.impl.store.record.DynamicRecord;
 import org.neo4j.kernel.impl.store.record.PropertyBlock;
+import org.neo4j.kernel.impl.store.record.Record;
 import org.neo4j.kernel.impl.util.Bits;
 import org.neo4j.string.UTF8;
 
@@ -47,7 +47,7 @@
 import static org.neo4j.kernel.impl.store.PropertyType.SHORT_ARRAY;
 import static org.neo4j.kernel.impl.store.PropertyType.SHORT_STRING;
 import static org.neo4j.kernel.impl.store.PropertyType.STRING;
-import static org.neo4j.kernel.impl.store.record.RecordLoad.NORMAL;
+import static org.neo4j.kernel.impl.store.record.RecordLoad.FORCE;
 
 /**
  * Cursor that provides a view on property blocks of a particular property record.
@@ -77,11 +77,8 @@
 
     private long[] data;
     private int position = INITIAL_POSITION;
-<<<<<<< HEAD
     private int numberOfBlocks = 0;
-=======
     private boolean exhausted;
->>>>>>> d091dc84
 
     StorePropertyPayloadCursor( DynamicStringStore stringStore, DynamicArrayStore arrayStore )
     {
@@ -95,20 +92,15 @@
         buffer = cachedBuffer;
         data = blocks;
         this.numberOfBlocks = numberOfBlocks;
+        exhausted = false;
     }
 
     void clear()
     {
         position = INITIAL_POSITION;
-<<<<<<< HEAD
         numberOfBlocks = 0;
-=======
         exhausted = false;
         buffer = cachedBuffer;
-        // Array of data should be filled with '0' because it is possible to call next() without calling init().
-        // In such case 'false' should be returned, which might not be the case if there is stale data in the buffer.
-        Arrays.fill( data, 0 );
->>>>>>> d091dc84
     }
 
     boolean next()
@@ -127,11 +119,7 @@
             position += currentBlocksUsed();
         }
 
-<<<<<<< HEAD
-        if ( position >= numberOfBlocks )
-=======
-        if ( position >= data.length || type() == null )
->>>>>>> d091dc84
+        if ( position >= numberOfBlocks || type() == null )
         {
             exhausted = true;
             return false;
@@ -215,7 +203,7 @@
         {
             stringRecordCursor = stringStore.newRecordCursor( stringStore.newRecord() );
         }
-        readFromStore( stringStore, stringRecordCursor );
+        readFromStore( stringRecordCursor );
         buffer.flip();
         return UTF8.decode( buffer.array(), 0, buffer.limit() );
     }
@@ -234,7 +222,7 @@
         {
             arrayRecordCursor = arrayStore.newRecordCursor( arrayStore.newRecord() );
         }
-        readFromStore( arrayStore, arrayRecordCursor );
+        readFromStore( arrayRecordCursor );
         buffer.flip();
         return readArrayFromBuffer( buffer );
     }
@@ -294,18 +282,15 @@
         return bits;
     }
 
-    private void readFromStore( AbstractDynamicStore store, RecordCursor<DynamicRecord> cursor )
+    private void readFromStore( RecordCursor<DynamicRecord> cursor )
     {
         buffer.clear();
         long startBlockId = PropertyBlock.fetchLong( currentHeader() );
-<<<<<<< HEAD
-        try ( Cursor<DynamicRecord> records = cursor.acquire( startBlockId, NORMAL ) )
-=======
-        try ( GenericCursor<DynamicRecord> records = store.getRecordsCursor( startBlockId, cursor ) )
->>>>>>> d091dc84
-        {
-            while ( records.next() )
+        try ( Cursor<DynamicRecord> records = cursor.acquire( startBlockId, FORCE ) )
+        {
+            while ( true )
             {
+                records.next();
                 DynamicRecord dynamicRecord = records.get();
                 byte[] data = dynamicRecord.getData();
                 if ( buffer.remaining() < data.length )
@@ -316,6 +301,10 @@
                     buffer = newBuffer;
                 }
                 buffer.put( data, 0, data.length );
+                if ( Record.NULL_REFERENCE.is( dynamicRecord.getNextBlock() ) )
+                {
+                    break;
+                }
             }
         }
     }
