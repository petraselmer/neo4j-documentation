--- conflicted
+++ resolved
@@ -34,34 +34,24 @@
     private final SchemaIndexProvider.Descriptor providerDescriptor;
     private final IndexPopulator populator;
     private final String indexUserDescription;
-<<<<<<< HEAD
     private final IndexCountsRemover indexCountsRemover;
+    private final StringLogger logger;
 
     FailedPopulatingIndexProxyFactory( IndexDescriptor descriptor,
                                        IndexConfiguration configuration,
                                        SchemaIndexProvider.Descriptor providerDescriptor,
                                        IndexPopulator populator,
                                        String indexUserDescription,
-                                       IndexCountsRemover indexCountsRemover )
-=======
-    private final StringLogger logger;
-
-    FailedPopulatingIndexProxyFactory( IndexDescriptor descriptor,
-            SchemaIndexProvider.Descriptor providerDescriptor,
-            IndexPopulator populator,
-            String indexUserDescription, StringLogger logger )
->>>>>>> 37cbe6ad
+                                       IndexCountsRemover indexCountsRemover,
+                                       StringLogger logger )
     {
         this.descriptor = descriptor;
         this.configuration = configuration;
         this.providerDescriptor = providerDescriptor;
         this.populator = populator;
         this.indexUserDescription = indexUserDescription;
-<<<<<<< HEAD
         this.indexCountsRemover = indexCountsRemover;
-=======
         this.logger = logger;
->>>>>>> 37cbe6ad
     }
 
     @Override
@@ -69,12 +59,7 @@
     {
         return
             new FailedIndexProxy(
-<<<<<<< HEAD
                 descriptor, configuration, providerDescriptor,
-                indexUserDescription, populator, failure( failure ), indexCountsRemover );
-=======
-                descriptor, providerDescriptor,
-                indexUserDescription, populator, failure( failure ), logger );
->>>>>>> 37cbe6ad
+                indexUserDescription, populator, failure( failure ), indexCountsRemover, logger );
     }
 }