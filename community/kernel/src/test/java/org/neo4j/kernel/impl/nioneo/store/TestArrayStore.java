/**
 * Copyright (c) 2002-2014 "Neo Technology,"
 * Network Engine for Objects in Lund AB [http://neotechnology.com]
 *
 * This file is part of Neo4j.
 *
 * Neo4j is free software: you can redistribute it and/or modify
 * it under the terms of the GNU General Public License as published by
 * the Free Software Foundation, either version 3 of the License, or
 * (at your option) any later version.
 *
 * This program is distributed in the hope that it will be useful,
 * but WITHOUT ANY WARRANTY; without even the implied warranty of
 * MERCHANTABILITY or FITNESS FOR A PARTICULAR PURPOSE.  See the
 * GNU General Public License for more details.
 *
 * You should have received a copy of the GNU General Public License
 * along with this program.  If not, see <http://www.gnu.org/licenses/>.
 */
package org.neo4j.kernel.impl.nioneo.store;

import java.io.File;
import java.lang.reflect.Array;
import java.nio.ByteBuffer;
import java.util.ArrayList;
import java.util.Arrays;
import java.util.Collection;
import java.util.Map;

import org.junit.After;
import org.junit.Before;
import org.junit.ClassRule;
import org.junit.Test;

import org.neo4j.helpers.Pair;
import org.neo4j.helpers.UTF8;
import org.neo4j.helpers.collection.IteratorUtil;
import org.neo4j.helpers.collection.MapUtil;
import org.neo4j.io.fs.DefaultFileSystemAbstraction;
import org.neo4j.io.pagecache.PageCache;
import org.neo4j.kernel.DefaultIdGeneratorFactory;
import org.neo4j.kernel.IdType;
import org.neo4j.kernel.configuration.Config;
import org.neo4j.kernel.impl.util.Bits;
import org.neo4j.kernel.impl.util.StringLogger;
import org.neo4j.kernel.monitoring.Monitors;
import org.neo4j.test.PageCacheRule;
import org.neo4j.test.TargetDirectory;

import static org.junit.Assert.assertEquals;
import static org.junit.Assert.assertTrue;

public class TestArrayStore
{
    @ClassRule
    public static PageCacheRule pageCacheRule = new PageCacheRule();

    private File dir;
    private DynamicArrayStore arrayStore;

    @Before
    public void before() throws Exception
    {
        dir = TargetDirectory.forTest( getClass() ).cleanDirectory( "db" );
        Map<String, String> configParams = MapUtil.stringMap();
        Config config = new Config( configParams );
        DefaultIdGeneratorFactory idGeneratorFactory = new DefaultIdGeneratorFactory();
        DefaultFileSystemAbstraction fs = new DefaultFileSystemAbstraction();
<<<<<<< HEAD
        StoreFactory factory = new StoreFactory( config,
                idGeneratorFactory, new DefaultWindowPoolFactory(), fs, StringLogger.DEV_NULL );
=======
        Monitors monitors = new Monitors();
        PageCache pageCache = pageCacheRule.getPageCache( fs, config );
        StoreFactory factory = new StoreFactory(
                config,
                idGeneratorFactory,
                pageCache,
                fs,
                StringLogger.DEV_NULL,
                new DefaultTxHook(),
                monitors );
>>>>>>> 8a6c706c
        File fileName = new File( dir, "arraystore" );
        factory.createDynamicArrayStore( fileName, 120 );
        arrayStore = new DynamicArrayStore(
                fileName,
                config,
                IdType.ARRAY_BLOCK,
                idGeneratorFactory,
                pageCache,
                fs,
                StringLogger.DEV_NULL,
                StoreVersionMismatchHandler.THROW_EXCEPTION,
                monitors );
    }

    @After
    public void after() throws Exception
    {
        if ( arrayStore != null )
        {
            arrayStore.close();
        }
    }

    @Test
    public void intArrayPropertiesShouldBeBitPacked() throws Exception
    {
        assertBitPackedArrayGetsCorrectlySerializedAndDeserialized( new int[] { 1, 2, 3, 4, 5, 6, 7 }, PropertyType.INT, 3, 1 );
        assertBitPackedArrayGetsCorrectlySerializedAndDeserialized( new int[] { 1, 2, 3, 4, 5, 6, 7, 8 }, PropertyType.INT, 4, 1 );
        assertBitPackedArrayGetsCorrectlySerializedAndDeserialized( new int[] { 1000, 10000, 13000 }, PropertyType.INT, 14, 2 );
    }

    @Test
    public void longArrayPropertiesShouldBeBitPacked() throws Exception
    {
        assertBitPackedArrayGetsCorrectlySerializedAndDeserialized( new long[] { 1, 2, 3, 4, 5, 6, 7 }, PropertyType.LONG, 3, 1 );
        assertBitPackedArrayGetsCorrectlySerializedAndDeserialized( new long[] { 1, 2, 3, 4, 5, 6, 7, 8 }, PropertyType.LONG, 4, 1 );
        assertBitPackedArrayGetsCorrectlySerializedAndDeserialized( new long[] { 1000, 10000, 13000, 15000000000L }, PropertyType.LONG, 34, 2 );
    }

    @Test
    public void byteArrayPropertiesShouldNotBeBitPacked() throws Exception
    {
        /* Byte arrays are always stored unpacked. For two reasons:
         * - They are very unlikely to gain anything from bit packing
         * - byte[] are often used for storing big arrays and the bigger the long
         *   any bit analysis would take. For both writing and reading */
        assertBitPackedArrayGetsCorrectlySerializedAndDeserialized( new byte[] { 1, 2, 3, 4, 5 }, PropertyType.BYTE, Byte.SIZE, 1 );
    }

    @Test
    public void stringArrayGetsStoredAsUtf8() throws Exception
    {
        String[] array = new String[] { "first", "second" };
        Collection<DynamicRecord> records = new ArrayList<>();
        arrayStore.allocateRecords( records, array, IteratorUtil.<DynamicRecord>emptyIterator() );
        Pair<byte[], byte[]> loaded = loadArray( records );
        assertStringHeader( loaded.first(), array.length );
        ByteBuffer buffer = ByteBuffer.wrap( loaded.other() );
        for ( String item : array )
        {
            byte[] expectedData = UTF8.encode( item );
            assertEquals( expectedData.length, buffer.getInt() );
            byte[] loadedItem = new byte[expectedData.length];
            buffer.get( loadedItem );
            assertTrue( Arrays.equals( expectedData, loadedItem ) );
        }
    }

    private void assertStringHeader( byte[] header, int itemCount )
    {
        assertEquals( PropertyType.STRING.byteValue(), header[0] );
        assertEquals( itemCount, ByteBuffer.wrap( header, 1, 4 ).getInt() );
    }

    private void assertBitPackedArrayGetsCorrectlySerializedAndDeserialized( Object array, PropertyType type,
            int expectedBitsUsedPerItem, int expectedRecordCount )
    {
        Collection<DynamicRecord> records = storeArray( array );
        Pair<byte[], byte[]> asBytes = loadArray( records );
        assertArrayHeader( asBytes.first(), type, expectedBitsUsedPerItem );
        Bits bits = Bits.bitsFromBytes( asBytes.other() );
        int length = Array.getLength( array );
        for ( int i = 0; i < length; i++ )
        {
            assertEquals( ((Number)Array.get( array, i )).longValue(), bits.getLong( expectedBitsUsedPerItem ) );
        }
    }

    private void assertArrayHeader( byte[] header, PropertyType type, int bitsPerItem )
    {
        assertEquals( type.byteValue(), header[0] );
        assertEquals( bitsPerItem, header[2] );
    }

    private Collection<DynamicRecord> storeArray( Object array )
    {
        Collection<DynamicRecord> records = new ArrayList<>();
        arrayStore.allocateRecords( records, array, IteratorUtil.<DynamicRecord>emptyIterator() );
        for ( DynamicRecord record : records )
        {
            arrayStore.updateRecord( record );
        }
        return records;
    }

    private Pair<byte[], byte[]> loadArray( Collection<DynamicRecord> records )
    {
        return arrayStore.readFullByteArray( records, PropertyType.ARRAY );
    }
}<|MERGE_RESOLUTION|>--- conflicted
+++ resolved
@@ -66,10 +66,6 @@
         Config config = new Config( configParams );
         DefaultIdGeneratorFactory idGeneratorFactory = new DefaultIdGeneratorFactory();
         DefaultFileSystemAbstraction fs = new DefaultFileSystemAbstraction();
-<<<<<<< HEAD
-        StoreFactory factory = new StoreFactory( config,
-                idGeneratorFactory, new DefaultWindowPoolFactory(), fs, StringLogger.DEV_NULL );
-=======
         Monitors monitors = new Monitors();
         PageCache pageCache = pageCacheRule.getPageCache( fs, config );
         StoreFactory factory = new StoreFactory(
@@ -78,9 +74,7 @@
                 pageCache,
                 fs,
                 StringLogger.DEV_NULL,
-                new DefaultTxHook(),
                 monitors );
->>>>>>> 8a6c706c
         File fileName = new File( dir, "arraystore" );
         factory.createDynamicArrayStore( fileName, 120 );
         arrayStore = new DynamicArrayStore(
