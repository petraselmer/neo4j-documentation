--- conflicted
+++ resolved
@@ -34,13 +34,10 @@
 import static org.junit.Assert.assertThat;
 import static org.mockito.Mockito.mock;
 
-<<<<<<< HEAD
-=======
 import static org.neo4j.kernel.impl.transaction.TransactionStateFactory.noStateFactory;
 import static org.neo4j.kernel.impl.transaction.XidImpl.DEFAULT_SEED;
 import static org.neo4j.kernel.impl.transaction.XidImpl.getNewGlobalId;
 
->>>>>>> fffb1b25
 public class TestTransactionImpl
 {
     @Test
@@ -48,13 +45,9 @@
             throws IllegalStateException, RollbackException
     {
         TxManager mockedTxManager = mock( TxManager.class );
-<<<<<<< HEAD
-        TransactionImpl tx = new TransactionImpl( mockedTxManager, ForceMode.forced,
+
+        TransactionImpl tx = new TransactionImpl( getNewGlobalId( DEFAULT_SEED, 0 ), mockedTxManager, ForceMode.forced,
                 TransactionStateFactory.noStateFactory( new DevNullLoggingService() ),
-=======
-        TransactionImpl tx = new TransactionImpl( getNewGlobalId( DEFAULT_SEED, 0 ), mockedTxManager, ForceMode.forced,
-                noStateFactory( new DevNullLoggingService() ),
->>>>>>> fffb1b25
                 new SystemOutLogging().getMessagesLog( TxManager.class ) );
 
         // Evil synchronizations
@@ -109,13 +102,8 @@
             RollbackException
     {
         TxManager mockedTxManager = mock( TxManager.class );
-<<<<<<< HEAD
-        TransactionImpl tx = new TransactionImpl( mockedTxManager, ForceMode.forced,
+        TransactionImpl tx = new TransactionImpl( getNewGlobalId( DEFAULT_SEED, 0 ), mockedTxManager, ForceMode.forced,
                 TransactionStateFactory.noStateFactory( new DevNullLoggingService() ),
-=======
-        TransactionImpl tx = new TransactionImpl( getNewGlobalId( DEFAULT_SEED, 0 ), mockedTxManager, ForceMode.forced,
-                noStateFactory( new DevNullLoggingService() ),
->>>>>>> fffb1b25
                 new SystemOutLogging().getMessagesLog( TxManager.class ) );
 
         // Evil synchronizations
