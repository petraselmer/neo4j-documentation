/**
 * Copyright (c) 2002-2013 "Neo Technology,"
 * Network Engine for Objects in Lund AB [http://neotechnology.com]
 *
 * This file is part of Neo4j.
 *
 * Neo4j is free software: you can redistribute it and/or modify
 * it under the terms of the GNU General Public License as published by
 * the Free Software Foundation, either version 3 of the License, or
 * (at your option) any later version.
 *
 * This program is distributed in the hope that it will be useful,
 * but WITHOUT ANY WARRANTY; without even the implied warranty of
 * MERCHANTABILITY or FITNESS FOR A PARTICULAR PURPOSE.  See the
 * GNU General Public License for more details.
 *
 * You should have received a copy of the GNU General Public License
 * along with this program.  If not, see <http://www.gnu.org/licenses/>.
 */
package org.neo4j.cypher.internal.parser.v1_8

import org.neo4j.cypher.SyntaxException
import org.neo4j.cypher.internal.parser.ActualParser
import org.neo4j.cypher.internal.commands._
import expressions.{Identifier, Property, Expression, AggregationExpression}
import org.neo4j.cypher.internal.ReattachAliasedExpressions
import org.neo4j.cypher.internal.mutation.UpdateAction

class CypherParserImpl extends Base
with StartClause
with MatchClause
with WhereClause
with ReturnClause
with SkipLimitClause
with OrderByClause
with Updates
with ActualParser {
  @throws(classOf[SyntaxException])
  def parse(text: String): AbstractQuery = {
    namer = new NodeNamer
    parseAll(query, text) match {
      case Success(r, q) => ReattachAliasedExpressions(r.setQueryText(text))
      case NoSuccess(message, input) => {
        if (message.startsWith("INNER"))
          throw new SyntaxException(message.substring(5), text, input.offset)
        else
          throw new SyntaxException(message + """

Think we should have better error message here? Help us by sending this query to cypher@neo4j.org.

Thank you, the Neo4j Team.
""", text, input.offset)
      }
    }
  }

  def query = start ~ body <~ opt(";") ^^ {
    case start ~ body => {
      val q: Query = expandQuery(start._1, start._2, Seq(), body)

      if (q.returns == Return(List.empty) &&
        !q.start.forall(_.mutating)) {
        throw new SyntaxException("Non-mutating queries must return data")
      }

      q
    }
  }

  def body = bodyWith | simpleUpdate | bodyReturn | noBody

  def simpleUpdate: Parser[Body] = opt(matching) ~ opt(where) ~ atLeastOneUpdateCommand ~ body ^^ {
    case matching ~ where ~ updateCmds ~ nextQ => {
      val (updates, startItems, paths) = updateCmds
      val (pattern, namedPaths) = extractMatches(matching)

      val returns = Return(List("*"), AllIdentifiers())
      BodyWith(updates, pattern, namedPaths, None, where, Seq(), returns, None, startItems, paths, nextQ)
    }
  }

  def bodyWith: Parser[Body] = opt(matching) ~ opt(where) ~ WITH ~ opt(order) ~ opt(skip) ~ opt(limit) ~ opt(start) ~ updates ~ body ^^ {
    case matching ~ where ~ returns ~ order ~ skip ~ limit ~ start ~ updates ~ nextQ => {
      val (pattern, matchPaths) = extractMatches(matching)
      val startItems = start.toSeq.flatMap(_._1)
      val startPaths = start.toSeq.flatMap(_._2)
      val slice = (skip, limit) match {
        case (None, None) => None
        case (s, l) => Some(Slice(s, l))
      }

      BodyWith(updates._1, pattern, matchPaths ++ updates._2, slice, where, order.toSeq.flatten, returns._1, returns._2, startItems, startPaths, nextQ)
    }
  }

  def bodyReturn: Parser[Body] = opt(matching) ~ opt(where) ~ returns ~ opt(order) ~ opt(skip) ~ opt(limit) ^^ {
    case matching ~ where ~ returns ~ order ~ skip ~ limit => {
      val slice = (skip, limit) match {
        case (None, None) => None
        case (s, l) => Some(Slice(s, l))
      }

      val (pattern, namedPaths) = extractMatches(matching)
      BodyReturn(pattern, namedPaths, slice, where, order.toSeq.flatten, returns._1, returns._2)
    }
  }

  def noBody: Parser[Body] = opt(";") ~> "$".r ^^ (x => NoBody())

  def checkForAggregates(where: Option[Predicate]) {
    where match {
      case Some(w) => if (w.exists(_.isInstanceOf[AggregationExpression])) throw new SyntaxException("Can't use aggregate functions in the WHERE clause.")
      case _ =>
    }
  }

  private def expandQuery(start: Seq[StartItem], namedPaths: Seq[NamedPath], updates: Seq[UpdateAction], body: Body): Query = body match {
    case b: BodyWith => {
      checkForAggregates(b.where)
      Query(b.returns, start, updates, b.matching, Seq(), b.where.getOrElse(True()), b.aggregate, b.order, b.slice, b.namedPath ++ namedPaths, Some(expandQuery(b.start, b.startPaths, b.updates, b.next)))
    }
    case b: BodyReturn => {
      checkForAggregates(b.where)
      Query(b.returns, start, updates, b.matching, Seq(), b.where.getOrElse(True()), b.aggregate, b.order, b.slice, b.namedPath ++ namedPaths, None)
    }
    case NoBody() => {
<<<<<<< HEAD
      Query(Return(List()), start, updates, Seq(), Seq(), True(), None, Seq(), None, namedPaths, None)
=======
      Query(Return(List.empty), start, updates, Seq(), None, None, Seq(), None, namedPaths, None)
>>>>>>> e99f5aff
    }
  }

  def createProperty(entity: String, propName: String): Expression = Property(Identifier(entity), propName)

  override def handleWhiteSpace(source: CharSequence, offset: Int): Int = {
    if (offset >= source.length())
      return offset

    val a = source.charAt(offset)

    if ((a == ' ') || (a == '\r') || (a == '\t') || (a == '\n'))
      handleWhiteSpace(source, offset + 1)
    else if ((offset + 1) >= source.length())
      offset
    else {
      val b = source.charAt(offset + 1)

      if ((a == '/') && (b == '/')) {

        var loop = 0
        while ((offset + loop) < source.length() && !(source.charAt(offset + loop) == '\n')) {
          loop = loop + 1
        }

        handleWhiteSpace(source, loop + offset)
      } else {
        offset
      }
    }
  }

  private def extractMatches(matching: Option[(Seq[Pattern], Seq[NamedPath])]): (Seq[Pattern], Seq[NamedPath]) = matching match {
    case Some((a,b)) => (a,b)
    case None => (Seq(), Seq())
  }

  private def updateCommands: Parser[(Seq[UpdateAction], Seq[StartItem], Seq[NamedPath])] = opt(createStart) ~ updates ^^ {
    case starts ~ updates =>
      val createCommands = starts.toSeq.flatMap(_._1)
      val paths = starts.toSeq.flatMap(_._2) ++ updates._2
      val updateActions = updates._1

      (updateActions , createCommands, paths)
  }

  private def atLeastOneUpdateCommand: Parser[(Seq[UpdateAction], Seq[StartItem], Seq[NamedPath])] = Parser {
    case in => updateCommands(in) match {
      case Success((changes, starts, paths), rest) if (starts.size + changes.size) == 0 => Failure("", rest)
      case x => x
    }
  }
}

/*
A query is split up into a start-part, and one or more Body parts, like a linked list. The start part is either a
START clause or a CREATE clause, and the body can be one of three: BodyReturn, BodyWith, NoBody
 */

abstract sealed class Body

/*
This Body is used when a query ends in a RETURN clause. Once you RETURN, no more query parts are allowed, so this structure
is one of two possible query tails
 */
case class BodyReturn(matching: Seq[Pattern], namedPath: Seq[NamedPath], slice: Option[Slice], where: Option[Predicate], order: Seq[SortItem], returns: Return, aggregate: Option[Seq[AggregationExpression]]) extends Body

/*
If a Body is an intermediate part, either explicitly with WITH, or implicitly when first MATCHing and then updating the graph, this structure will be used.

This structure has three parts
 */
case class BodyWith(updates:Seq[UpdateAction], matching: Seq[Pattern], namedPath: Seq[NamedPath], slice: Option[Slice], where: Option[Predicate], order:Seq[SortItem], returns: Return, aggregate: Option[Seq[AggregationExpression]],// These items belong to the query part before the WITH delimiter
                    start:Seq[StartItem], startPaths:Seq[NamedPath],                                                                                                                       // These are START or CREATE clauses directly following WITH
                    next: Body) extends Body                                                                                                                                               // This is the pointer to the next query part

/*
This is the plug used when a query doesn't end in RETURN.
 */
case class NoBody() extends Body<|MERGE_RESOLUTION|>--- conflicted
+++ resolved
@@ -124,11 +124,7 @@
       Query(b.returns, start, updates, b.matching, Seq(), b.where.getOrElse(True()), b.aggregate, b.order, b.slice, b.namedPath ++ namedPaths, None)
     }
     case NoBody() => {
-<<<<<<< HEAD
-      Query(Return(List()), start, updates, Seq(), Seq(), True(), None, Seq(), None, namedPaths, None)
-=======
-      Query(Return(List.empty), start, updates, Seq(), None, None, Seq(), None, namedPaths, None)
->>>>>>> e99f5aff
+      Query(Return(List.empty), start, updates, Seq(), Seq(), True(), None, Seq(), None, namedPaths, None)
     }
   }
 
