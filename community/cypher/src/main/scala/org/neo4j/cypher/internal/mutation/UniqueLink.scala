/**
 * Copyright (c) 2002-2013 "Neo Technology,"
 * Network Engine for Objects in Lund AB [http://neotechnology.com]
 *
 * This file is part of Neo4j.
 *
 * Neo4j is free software: you can redistribute it and/or modify
 * it under the terms of the GNU General Public License as published by
 * the Free Software Foundation, either version 3 of the License, or
 * (at your option) any later version.
 *
 * This program is distributed in the hope that it will be useful,
 * but WITHOUT ANY WARRANTY; without even the implied warranty of
 * MERCHANTABILITY or FITNESS FOR A PARTICULAR PURPOSE.  See the
 * GNU General Public License for more details.
 *
 * You should have received a copy of the GNU General Public License
 * along with this program.  If not, see <http://www.gnu.org/licenses/>.
 */
package org.neo4j.cypher.internal.mutation

import org.neo4j.cypher.internal.commands._
import expressions.{Expression, Identifier, Literal, Collection}
import expressions.Identifier._
import org.neo4j.cypher.internal.symbols.{RelationshipType, NodeType, SymbolTable}
import org.neo4j.graphdb.{Node, Direction}
import org.neo4j.cypher.internal.pipes.QueryState
import org.neo4j.cypher.{SyntaxException, CypherTypeException, UniquePathNotUniqueException}
import collection.Map
import org.neo4j.cypher.internal.helpers.{IsMap, MapSupport}
import org.neo4j.cypher.internal.ExecutionContext

object UniqueLink {
  def apply(start: String, end: String, relName: String, relType: String, dir: Direction): UniqueLink =
    new UniqueLink(NamedExpectation(start, Map.empty, true), NamedExpectation(end, Map.empty, true), NamedExpectation(relName, Map.empty, true), relType, dir)
}

case class UniqueLink(start: NamedExpectation, end: NamedExpectation, rel: NamedExpectation, relType: String, dir: Direction)
  extends GraphElementPropertyFunctions with Pattern with MapSupport {

  def exec(context: ExecutionContext, state: QueryState): Option[(UniqueLink, CreateUniqueResult)] = {

    def tx = state.queryContext.getTransaction

    def getNode(expect: NamedExpectation): Option[Node] = context.get(expect.name) match {
      case Some(n: Node)                             => Some(n)
      case Some(x)                                   => throw new CypherTypeException("Expected `%s` to a node, but it is a %s".format(expect.name, x))
      case None if expect.e.isInstanceOf[Identifier] => None
      case None => expect.e(context)(state) match {
        case n: Node  => Some(n)
        case IsMap(_) => None
        case x        => throw new CypherTypeException("Expected `%s` to a node, but it is a %s".format(expect.name, x))
      }
    }

    // This method sees if a matching relationship already exists between two nodes
    // If any matching rels are found, they are returned. Otherwise, a new one is
    // created and returned.
    def twoNodes(startNode: Node, endNode: Node): Option[(UniqueLink, CreateUniqueResult)] = {
<<<<<<< HEAD
      val rels = context.state.queryContext.getRelationshipsFor(startNode, dir, Seq(relType)).
        filter(r => r.getOtherNode(startNode) == endNode && rel.compareWithExpectations(r, context) ).
=======
      val rels = state.query.getRelationshipsFor(startNode, dir, Seq(relType)).
        filter(r => r.getOtherNode(startNode) == endNode && rel.compareWithExpectations(r, context, state) ).
>>>>>>> e4dbb922
        toList

      rels match {
        case List() =>
<<<<<<< HEAD
          val expectations = rel.getExpectations(context)
          val createRel = CreateRelationship(rel.name,
            RelationshipEndpoint(Literal(startNode), Map(), Collection.empty, bare = true),
            RelationshipEndpoint(Literal(endNode), Map(), Collection.empty, bare = true), relType, expectations.properties)
=======
          val tx = state.transaction.getOrElse(throw new RuntimeException("I need a transaction!"))

          val expectations = rel.getExpectations(context, state)
          val createRel = CreateRelationship(rel.name, (Literal(startNode), Map()), (Literal(endNode), Map()), relType, expectations)
>>>>>>> e4dbb922
          Some(this->Update(Seq(UpdateWrapper(Seq(), createRel, rel.name)), () => {
            // TODO: This should not be done here. The QueryContext should take the necessary locks while reading the
            // graph. For now, let's rip out the inside of objects and get to the transaction.

            Seq(tx.acquireWriteLock(startNode), tx.acquireWriteLock(endNode))
          }))
        case List(r) => Some(this->Traverse(rel.name -> r))
        case _ => throw new UniquePathNotUniqueException("The pattern " + this + " produced multiple possible paths, and that is not allowed")
      }
    }

    // When only one node exists in the context, we'll traverse all the relationships of that node
    // and try to find a matching node/rel. If matches are found, they are returned. If nothing is
    // found, we'll create it and return it
    def oneNode(startNode: Node, dir: Direction, other: NamedExpectation): Option[(UniqueLink, CreateUniqueResult)] = {

      def createUpdateActions(): Seq[UpdateWrapper] = {
        val relExpectations = rel.getExpectations(context, state)
        val createRel = if (dir == Direction.OUTGOING) {
          CreateRelationship(rel.name,
            RelationshipEndpoint(Literal(startNode), Map(), Collection.empty, bare = true),
            RelationshipEndpoint(Identifier(other.name), Map(), Collection.empty, bare = true), relType, relExpectations.properties)
        } else {
          CreateRelationship(rel.name,
            RelationshipEndpoint(Identifier(other.name), Map(), Collection.empty, bare = true),
            RelationshipEndpoint(Literal(startNode), Map(), Collection.empty, bare = true), relType, relExpectations.properties)
        }

        val relUpdate = UpdateWrapper(Seq(other.name), createRel, createRel.key)
<<<<<<< HEAD
        val expectations = other.getExpectations(context)
        val nodeCreate = UpdateWrapper(Seq(), CreateNode(other.name, expectations.properties, expectations.labels), other.name)
=======
        val nodeCreate = UpdateWrapper(Seq(), CreateNode(other.name, other.getExpectations(context, state)), other.name)
>>>>>>> e4dbb922

        Seq(nodeCreate, relUpdate)
      }

<<<<<<< HEAD
      val rels = context.state.queryContext.getRelationshipsFor(startNode, dir, Seq(relType)).
        filter(r => rel.compareWithExpectations(r, context) && other.compareWithExpectations(r.getOtherNode(startNode), context)).toList
=======
      val rels = state.query.getRelationshipsFor(startNode, dir, Seq(relType)).
        filter(r => {
        val a = rel.compareWithExpectations(r, context, state)
        val b = other.compareWithExpectations(r.getOtherNode(startNode), context, state)
        a && b
      }).toList
>>>>>>> e4dbb922

      rels match {
        case List() =>
          Some(this -> Update(createUpdateActions(), () => Seq(tx.acquireWriteLock(startNode))))

        case List(r) => Some(this -> Traverse(rel.name -> r, other.name -> r.getOtherNode(startNode)))

        case _ => throw new UniquePathNotUniqueException("The pattern " + this + " produced multiple possible paths, and that is not allowed")
      }
    }


    // We haven't yet figured out if we already have both elements in the context
    // so let's start by finding that first
    val s = getNode(start)
    val e = getNode(end)

    (s, e) match {
      case (Some(startNode), None) => oneNode(startNode, dir, end)
      case (None, Some(startNode)) => oneNode(startNode, dir.reverse(), start)

      case (Some(startNode), Some(endNode)) => {
        if (context.contains(rel.name))
          None //We've already solved this pattern.
        else
          twoNodes(startNode, endNode)
      }

      case _ => Some(this -> CanNotAdvance())
    }
  }

  // These are the nodes that have properties defined. They should always go first,
  // so any other links that use these nodes have to have them locked.
  def nodesWProps:Seq[NamedExpectation] = Seq(start,end).filter(_.properties.nonEmpty)

  lazy val identifier2 = Seq(start.name -> NodeType(), end.name -> NodeType(), rel.name -> RelationshipType())

  def symbolTableDependencies:Set[String] = start.properties.symboltableDependencies ++
    end.properties.symboltableDependencies ++
    rel.properties.symboltableDependencies

  def rewrite(f: (Expression) => Expression): UniqueLink = {
    val s = NamedExpectation(start.name, start.properties.rewrite(f), start.labels.rewrite(f), start.bare)
    val e = NamedExpectation(end.name, end.properties.rewrite(f), end.labels.rewrite(f), end.bare)
    val r = NamedExpectation(rel.name, rel.properties.rewrite(f), rel.labels.rewrite(f), rel.bare)
    UniqueLink(s, e, r, relType, dir)
  }

  override def toString = {
    val relInfo = {
      val relName = if (notNamed(rel.name)) "" else "`" + rel.name + "`"
      "[%s:`%s`]".format(relName, relType)
    }

    node(start.name) + leftArrow(dir) + relInfo + rightArrow(dir) + node(end.name)
  }

  def children = Seq(start.e, end.e, rel.e)

  def throwIfSymbolsMissing(symbols: SymbolTable) {
    start.properties.throwIfSymbolsMissing(symbols)
    end.properties.throwIfSymbolsMissing(symbols)
    rel.properties.throwIfSymbolsMissing(symbols)
  }

  def optional: Boolean = false

  def possibleStartPoints = Seq(
    start.name -> NodeType(),
    end.name -> NodeType(),
    rel.name -> RelationshipType())

  def predicate = True()

  def relTypes = Seq(relType)

  def nodes = Seq(start.name, end.name)

  def rels = Seq(rel.name)

  /**
   * Either returns a unique link where the expectation is respected,
   * or throws an exception if a contradiction is found.
   * @param expectation The named expectation to follow
   * @return
   */
  def expect(expectation: NamedExpectation): UniqueLink = {
    def compareAndMatch(current: NamedExpectation): NamedExpectation = {
      if (current.name == expectation.name) {
        if (current.properties.nonEmpty && current.properties != expectation.properties)
          throw new SyntaxException("`%s` can't have properties assigned to it more than once in the CREATE UNIQUE statement".format(current.name))
        else
          expectation
      } else {
        current
      }
    }

    if ((expectation.name != start.name) && (expectation.name != end.name)) {
      this
    } else {
      val s = compareAndMatch(start)
      val e = compareAndMatch(end)
      copy(start = s, end = e)
    }
  }
}<|MERGE_RESOLUTION|>--- conflicted
+++ resolved
@@ -23,7 +23,7 @@
 import expressions.{Expression, Identifier, Literal, Collection}
 import expressions.Identifier._
 import org.neo4j.cypher.internal.symbols.{RelationshipType, NodeType, SymbolTable}
-import org.neo4j.graphdb.{Node, Direction}
+import org.neo4j.graphdb.{Transaction, Node, Direction}
 import org.neo4j.cypher.internal.pipes.QueryState
 import org.neo4j.cypher.{SyntaxException, CypherTypeException, UniquePathNotUniqueException}
 import collection.Map
@@ -40,7 +40,7 @@
 
   def exec(context: ExecutionContext, state: QueryState): Option[(UniqueLink, CreateUniqueResult)] = {
 
-    def tx = state.queryContext.getTransaction
+    def tx: Transaction = state.query.getTransaction
 
     def getNode(expect: NamedExpectation): Option[Node] = context.get(expect.name) match {
       case Some(n: Node)                             => Some(n)
@@ -57,28 +57,16 @@
     // If any matching rels are found, they are returned. Otherwise, a new one is
     // created and returned.
     def twoNodes(startNode: Node, endNode: Node): Option[(UniqueLink, CreateUniqueResult)] = {
-<<<<<<< HEAD
-      val rels = context.state.queryContext.getRelationshipsFor(startNode, dir, Seq(relType)).
-        filter(r => r.getOtherNode(startNode) == endNode && rel.compareWithExpectations(r, context) ).
-=======
       val rels = state.query.getRelationshipsFor(startNode, dir, Seq(relType)).
         filter(r => r.getOtherNode(startNode) == endNode && rel.compareWithExpectations(r, context, state) ).
->>>>>>> e4dbb922
         toList
 
       rels match {
         case List() =>
-<<<<<<< HEAD
-          val expectations = rel.getExpectations(context)
+          val expectations = rel.getExpectations(context, state)
           val createRel = CreateRelationship(rel.name,
             RelationshipEndpoint(Literal(startNode), Map(), Collection.empty, bare = true),
             RelationshipEndpoint(Literal(endNode), Map(), Collection.empty, bare = true), relType, expectations.properties)
-=======
-          val tx = state.transaction.getOrElse(throw new RuntimeException("I need a transaction!"))
-
-          val expectations = rel.getExpectations(context, state)
-          val createRel = CreateRelationship(rel.name, (Literal(startNode), Map()), (Literal(endNode), Map()), relType, expectations)
->>>>>>> e4dbb922
           Some(this->Update(Seq(UpdateWrapper(Seq(), createRel, rel.name)), () => {
             // TODO: This should not be done here. The QueryContext should take the necessary locks while reading the
             // graph. For now, let's rip out the inside of objects and get to the transaction.
@@ -108,27 +96,14 @@
         }
 
         val relUpdate = UpdateWrapper(Seq(other.name), createRel, createRel.key)
-<<<<<<< HEAD
-        val expectations = other.getExpectations(context)
+        val expectations = other.getExpectations(context, state)
         val nodeCreate = UpdateWrapper(Seq(), CreateNode(other.name, expectations.properties, expectations.labels), other.name)
-=======
-        val nodeCreate = UpdateWrapper(Seq(), CreateNode(other.name, other.getExpectations(context, state)), other.name)
->>>>>>> e4dbb922
 
         Seq(nodeCreate, relUpdate)
       }
 
-<<<<<<< HEAD
-      val rels = context.state.queryContext.getRelationshipsFor(startNode, dir, Seq(relType)).
-        filter(r => rel.compareWithExpectations(r, context) && other.compareWithExpectations(r.getOtherNode(startNode), context)).toList
-=======
       val rels = state.query.getRelationshipsFor(startNode, dir, Seq(relType)).
-        filter(r => {
-        val a = rel.compareWithExpectations(r, context, state)
-        val b = other.compareWithExpectations(r.getOtherNode(startNode), context, state)
-        a && b
-      }).toList
->>>>>>> e4dbb922
+        filter(r => rel.compareWithExpectations(r, context, state) && other.compareWithExpectations(r.getOtherNode(startNode), context, state)).toList
 
       rels match {
         case List() =>
