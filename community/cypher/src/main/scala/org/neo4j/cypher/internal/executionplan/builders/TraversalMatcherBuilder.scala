--- conflicted
+++ resolved
@@ -86,18 +86,12 @@
 
   private def markPredicatesAsSolved(in: ExecutionPlanInProgress, trail: Trail): Seq[QueryToken[Predicate]] = {
     val originalWhere = in.query.where
-<<<<<<< HEAD
 
-    // Let's not look at the predicates for the outer most part of the trail
-    val predicates = trail.predicates.drop(1).dropRight(1).flatten.distinct
-
-=======
-    val predicates = trail.predicates.toList.filterNot(predicate => {
+    val predicates = trail.predicates.flatten.filterNot(predicate => {
       val symbolsNeeded = predicate.symbolTableDependencies
       symbolsNeeded.contains(trail.start) || symbolsNeeded.contains(trail.end) // The traversal matcher can't handle
                                                                                // predicates at the ends
     })
->>>>>>> 199f76ca
     val (solvedPreds, old) = originalWhere.partition(pred => predicates.contains(pred.token))
 
     old ++ solvedPreds.map(_.solve)
