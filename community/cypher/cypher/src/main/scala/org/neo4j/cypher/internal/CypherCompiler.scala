--- conflicted
+++ resolved
@@ -22,6 +22,7 @@
 import org.neo4j.cypher.CypherVersion._
 import org.neo4j.cypher._
 import org.neo4j.cypher.internal.compatibility._
+import org.neo4j.cypher.internal.compiler.v2_3.InputPosition
 import org.neo4j.cypher.internal.compiler.v2_2.{ConservativePlannerName => ConservativePlanner2_2, IDPPlannerName => IDPPlanner2_2, CostPlannerName => CostPlanner2_2}
 import org.neo4j.cypher.internal.compiler.v2_3.{DPPlannerName, RulePlannerName, CostPlannerName, IDPPlannerName, ConservativePlannerName, PlannerName, InternalNotificationLogger, RecordingNotificationLogger, devNullLogger}
 import org.neo4j.graphdb.GraphDatabaseService
@@ -93,37 +94,23 @@
   def parseQuery(preParsedQuery: PreParsedQuery): ParsedQuery = {
     val version = preParsedQuery.version
     val planner = preParsedQuery.planner
-<<<<<<< HEAD
-
-    (version, planner) match {
-      case (CypherVersion.v2_3, ConservativePlannerName) => compatibilityFor2_3.produceParsedQuery(preParsedQuery)
-      case (CypherVersion.v2_3, CostPlannerName)         => compatibilityFor2_3Cost.produceParsedQuery(preParsedQuery)
-      case (CypherVersion.v2_3, IDPPlannerName)          => compatibilityFor2_3IDP.produceParsedQuery(preParsedQuery)
-      case (CypherVersion.v2_3, DPPlannerName)           => compatibilityFor2_3DP.produceParsedQuery(preParsedQuery)
-      case (CypherVersion.v2_3, RulePlannerName)         => compatibilityFor2_3Rule.produceParsedQuery(preParsedQuery)
-      case (CypherVersion.v2_2, ConservativePlannerName) => compatibilityFor2_2.produceParsedQuery(preParsedQuery.statement)
-      case (CypherVersion.v2_2, CostPlannerName)         => compatibilityFor2_2Cost.produceParsedQuery(preParsedQuery.statement)
-      case (CypherVersion.v2_2, IDPPlannerName)          => compatibilityFor2_2IDP.produceParsedQuery(preParsedQuery.statement)
-      case (CypherVersion.v2_2, RulePlannerName)         => compatibilityFor2_2Rule.produceParsedQuery(preParsedQuery.statement)
-      case (CypherVersion.v2_2, _)                       => compatibilityFor2_2.produceParsedQuery(preParsedQuery.statement)
-      case (CypherVersion.v2_1, _)                       => compatibilityFor2_1.parseQuery(preParsedQuery.statement)
-      case (CypherVersion.v2_0, _)                       => compatibilityFor2_0.parseQuery(preParsedQuery.statement)
-      case (CypherVersion.v1_9, _)                       => compatibilityFor1_9.parseQuery(preParsedQuery.statement)
-=======
     val statementAsText = preParsedQuery.statement
     val offset = preParsedQuery.offset
 
     (version, planner) match {
-      case (CypherVersion.v2_2, ConservativePlannerName) => compatibilityFor2_2.produceParsedQuery(statementAsText, offset)
-      case (CypherVersion.v2_2, CostPlannerName)         => compatibilityFor2_2Cost.produceParsedQuery(statementAsText, offset)
-      case (CypherVersion.v2_2, IDPPlannerName)          => compatibilityFor2_2IDP.produceParsedQuery(statementAsText, offset)
-      case (CypherVersion.v2_2, DPPlannerName)           => compatibilityFor2_2DP.produceParsedQuery(statementAsText, offset)
-      case (CypherVersion.v2_2, RulePlannerName)         => compatibilityFor2_2Rule.produceParsedQuery(statementAsText, offset)
-      case (CypherVersion.v2_2, _)                   => compatibilityFor2_2.produceParsedQuery(statementAsText, offset)
-      case (CypherVersion.v2_1, _)                   => compatibilityFor2_1.parseQuery(statementAsText)
-      case (CypherVersion.v2_0, _)                   => compatibilityFor2_0.parseQuery(statementAsText)
-      case (CypherVersion.v1_9, _)                   => compatibilityFor1_9.parseQuery(statementAsText)
->>>>>>> 3c26db42
+      case (CypherVersion.v2_3, ConservativePlannerName) => compatibilityFor2_3.produceParsedQuery(preParsedQuery, offset)
+      case (CypherVersion.v2_3, CostPlannerName)         => compatibilityFor2_3Cost.produceParsedQuery(preParsedQuery, offset)
+      case (CypherVersion.v2_3, IDPPlannerName)          => compatibilityFor2_3IDP.produceParsedQuery(preParsedQuery, offset)
+      case (CypherVersion.v2_3, DPPlannerName)           => compatibilityFor2_3DP.produceParsedQuery(preParsedQuery, offset)
+      case (CypherVersion.v2_3, RulePlannerName)         => compatibilityFor2_3Rule.produceParsedQuery(preParsedQuery, offset)
+      case (CypherVersion.v2_2, ConservativePlannerName) => compatibilityFor2_2.produceParsedQuery(statementAsText)
+      case (CypherVersion.v2_2, CostPlannerName)         => compatibilityFor2_2Cost.produceParsedQuery(statementAsText)
+      case (CypherVersion.v2_2, IDPPlannerName)          => compatibilityFor2_2IDP.produceParsedQuery(statementAsText)
+      case (CypherVersion.v2_2, RulePlannerName)         => compatibilityFor2_2Rule.produceParsedQuery(statementAsText)
+      case (CypherVersion.v2_2, _)                       => compatibilityFor2_2.produceParsedQuery(statementAsText)
+      case (CypherVersion.v2_1, _)                       => compatibilityFor2_1.parseQuery(preParsedQuery.statement)
+      case (CypherVersion.v2_0, _)                       => compatibilityFor2_0.parseQuery(preParsedQuery.statement)
+      case (CypherVersion.v1_9, _)                       => compatibilityFor1_9.parseQuery(preParsedQuery.statement)
     }
   }
 
@@ -142,12 +129,7 @@
 
     val executionMode: ExecutionMode = calculateExecutionMode(queryWithOption.options)
     val planner = calculatePlanner(queryWithOption.options, cypherVersion)
-<<<<<<< HEAD
-    if (executionMode == ExplainMode &&
-      VERSIONS_WITH_FIXED_PLANNER(cypherVersion)) {
-=======
-    if (executionMode == ExplainMode && cypherVersion != CypherVersion.v2_2) {
->>>>>>> 3c26db42
+    if (executionMode == ExplainMode && VERSIONS_WITH_FIXED_PLANNER(cypherVersion)) {
       throw new InvalidArgumentException("EXPLAIN not supported in versions older than Neo4j v2.2")
     }
 
