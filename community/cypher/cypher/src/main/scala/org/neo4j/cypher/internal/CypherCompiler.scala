--- conflicted
+++ resolved
@@ -20,40 +20,21 @@
 package org.neo4j.cypher.internal
 
 import org.neo4j.cypher._
-<<<<<<< HEAD
-import org.neo4j.graphdb.GraphDatabaseService
-import org.neo4j.graphdb.factory.GraphDatabaseSettings
-import org.neo4j.kernel.{GraphDatabaseAPI, InternalAbstractGraphDatabase}
-import org.neo4j.cypher.internal.compiler.v2_2.{CypherCompilerFactory => CypherCompilerFactory2_2}
-import org.neo4j.cypher.internal.compiler.v2_1.{CypherCompilerFactory => CypherCompilerFactory2_1}
-import org.neo4j.cypher.internal.compiler.v2_0.{CypherCompiler => CypherCompiler2_0}
-import org.neo4j.cypher.internal.compiler.v1_9.{CypherCompiler => CypherCompiler1_9}
-import org.neo4j.cypher.internal.compiler.v2_2.executionplan.{ExecutionPlan => ExecutionPlan_v2_2}
-import org.neo4j.cypher.internal.compiler.v2_1.executionplan.{ExecutionPlan => ExecutionPlan_v2_1}
-import org.neo4j.cypher.internal.compiler.v2_0.executionplan.{ExecutionPlan => ExecutionPlan_v2_0}
-import org.neo4j.cypher.internal.compiler.v1_9.executionplan.{ExecutionPlan => ExecutionPlan_v1_9}
-import org.neo4j.cypher.internal.spi.v2_2.{TransactionBoundQueryContext => QueryContext_v2_2}
-import org.neo4j.cypher.internal.spi.v2_1.{TransactionBoundQueryContext => QueryContext_v2_1}
-import org.neo4j.cypher.internal.spi.v2_0.{TransactionBoundQueryContext => QueryContext_v2_0}
-import org.neo4j.cypher.internal.spi.v1_9.{GDSBackedQueryContext => QueryContext_v1_9}
-import org.neo4j.cypher.internal.spi.v2_2.{TransactionBoundPlanContext => PlanContext_v2_2}
-import org.neo4j.cypher.internal.spi.v2_1.{TransactionBoundPlanContext => PlanContext_v2_1}
-import org.neo4j.cypher.internal.spi.v2_0.{TransactionBoundPlanContext => PlanContext_v2_0}
-import org.neo4j.cypher.internal.compiler.v2_2.spi.{ExceptionTranslatingQueryContext => ExceptionTranslatingQueryContext_v2_2}
-import org.neo4j.cypher.internal.compiler.v2_1.spi.{ExceptionTranslatingQueryContext => ExceptionTranslatingQueryContext_v2_1}
-=======
 import org.neo4j.cypher.internal.compiler.v1_9.executionplan.{ExecutionPlan => ExecutionPlan_v1_9}
 import org.neo4j.cypher.internal.compiler.v1_9.{CypherCompiler => CypherCompiler1_9}
 import org.neo4j.cypher.internal.compiler.v2_0.executionplan.{ExecutionPlan => ExecutionPlan_v2_0}
->>>>>>> 704f58a3
 import org.neo4j.cypher.internal.compiler.v2_0.spi.{ExceptionTranslatingQueryContext => ExceptionTranslatingQueryContext_v2_0}
 import org.neo4j.cypher.internal.compiler.v2_0.{CypherCompiler => CypherCompiler2_0}
 import org.neo4j.cypher.internal.compiler.v2_1.executionplan.{ExecutionPlan => ExecutionPlan_v2_1}
 import org.neo4j.cypher.internal.compiler.v2_1.spi.{ExceptionTranslatingQueryContext => ExceptionTranslatingQueryContext_v2_1}
 import org.neo4j.cypher.internal.compiler.v2_1.{CypherCompilerFactory => CypherCompilerFactory2_1}
+import org.neo4j.cypher.internal.compiler.v2_2.executionplan.{ExecutionPlan => ExecutionPlan_v2_2}
+import org.neo4j.cypher.internal.compiler.v2_2.spi.{ExceptionTranslatingQueryContext => ExceptionTranslatingQueryContext_v2_2}
+import org.neo4j.cypher.internal.compiler.v2_2.{CypherCompilerFactory => CypherCompilerFactory2_2}
 import org.neo4j.cypher.internal.spi.v1_9.{GDSBackedQueryContext => QueryContext_v1_9}
 import org.neo4j.cypher.internal.spi.v2_0.{TransactionBoundPlanContext => PlanContext_v2_0, TransactionBoundQueryContext => QueryContext_v2_0}
 import org.neo4j.cypher.internal.spi.v2_1.{TransactionBoundPlanContext => PlanContext_v2_1, TransactionBoundQueryContext => QueryContext_v2_1}
+import org.neo4j.cypher.internal.spi.v2_2.{TransactionBoundPlanContext => PlanContext_v2_2, TransactionBoundQueryContext => QueryContext_v2_2}
 import org.neo4j.graphdb.GraphDatabaseService
 import org.neo4j.graphdb.factory.GraphDatabaseSettings
 import org.neo4j.kernel.api.{KernelAPI, Statement}
@@ -94,50 +75,33 @@
 
     version match {
       case CypherVersion.experimental =>
-<<<<<<< HEAD
-        val preparedQueryForV_experimental = Try(ronjaCompiler2_2.prepareQuery(remainingQueryText))
-        new PreparedQuery(queryText, version) {
+        val preparedQueryForV_experimental = Try(ronjaCompiler2_2.prepareQuery(statementAsText))
+        new ParsedQuery {
           def isPeriodicCommit = preparedQueryForV_experimental.map(_.isPeriodicCommit).getOrElse(false)
-          def plan(context: GraphDatabaseService, statement: Statement) = {
-            val planContext = new PlanContext_v2_2(statement, kernelAPI, context)
+          def plan(statement: Statement) = {
+            val planContext = new PlanContext_v2_2(statement, kernelAPI, graph)
             val (planImpl, extractedParameters) = ronjaCompiler2_2.planPreparedQuery(preparedQueryForV_experimental.get, planContext)
             (new ExecutionPlanWrapperForV2_2( planImpl ), extractedParameters)
           }
         }
 
       case CypherVersion.v2_2 =>
-        new PreparedQuery(queryText, version) {
-          val preparedQueryForV_2_2 = Try(legacyCompiler2_2.prepareQuery(remainingQueryText))
+        new ParsedQuery {
+          val preparedQueryForV_2_2 = Try(legacyCompiler2_2.prepareQuery(statementAsText))
           def isPeriodicCommit = preparedQueryForV_2_2.map(_.isPeriodicCommit).getOrElse(false)
 
-          def plan(context: GraphDatabaseService, statement: Statement): (ExecutionPlan, Map[String, Any]) = {
-            val planContext = new PlanContext_v2_2(statement, kernelAPI, context)
+          def plan(statement: Statement): (ExecutionPlan, Map[String, Any]) = {
+            val planContext = new PlanContext_v2_2(statement, kernelAPI, graph)
             val (planImpl, extractedParameters) = legacyCompiler2_2.planPreparedQuery(preparedQueryForV_2_2.get, planContext)
             (new ExecutionPlanWrapperForV2_2( planImpl ), extractedParameters)
-=======
-        val preparedQueryForV_experimental = Try(ronjaCompiler2_1.prepareQuery(statementAsText))
-        new ParsedQuery {
-          def isPeriodicCommit = preparedQueryForV_experimental.map(_.isPeriodicCommit).getOrElse(false)
-          def plan(statement: Statement) = {
-            val planContext = new PlanContext_v2_1(statement, kernelAPI, graph)
-            val (planImpl, extractedParameters) = ronjaCompiler2_1.planPreparedQuery(preparedQueryForV_experimental.get, planContext)
-            (new ExecutionPlanWrapperForV2_1( planImpl ), extractedParameters)
->>>>>>> 704f58a3
           }
         }
 
       case CypherVersion.v2_1 =>
-<<<<<<< HEAD
-        new PreparedQuery(queryText, version) {
-          val preparedQueryForV_2_1 = Try(legacyCompiler2_1.prepareQuery(remainingQueryText))
-          override def plan(context: GraphDatabaseService, statement: Statement): (ExecutionPlan, Map[String, Any]) = {
-            val planContext = new PlanContext_v2_1(statement, kernelAPI, context)
-=======
-        new ParsedQuery {
-          val preparedQueryForV_2_1 = Try(ronjaCompiler2_1.prepareQuery(statementAsText))
+        new ParsedQuery {
+          val preparedQueryForV_2_1 = Try(legacyCompiler2_1.prepareQuery(statementAsText))
           override def plan(statement: Statement): (ExecutionPlan, Map[String, Any]) = {
             val planContext = new PlanContext_v2_1(statement, kernelAPI, graph)
->>>>>>> 704f58a3
             val (planImpl, extractedParameters) = legacyCompiler2_1.planPreparedQuery(preparedQueryForV_2_1.get, planContext)
             (new ExecutionPlanWrapperForV2_1( planImpl ), extractedParameters)
           }
