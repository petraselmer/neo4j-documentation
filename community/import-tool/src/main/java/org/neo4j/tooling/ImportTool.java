/*
 * Copyright (c) 2002-2016 "Neo Technology,"
 * Network Engine for Objects in Lund AB [http://neotechnology.com]
 *
 * This file is part of Neo4j.
 *
 * Neo4j is free software: you can redistribute it and/or modify
 * it under the terms of the GNU General Public License as published by
 * the Free Software Foundation, either version 3 of the License, or
 * (at your option) any later version.
 *
 * This program is distributed in the hope that it will be useful,
 * but WITHOUT ANY WARRANTY; without even the implied warranty of
 * MERCHANTABILITY or FITNESS FOR A PARTICULAR PURPOSE.  See the
 * GNU General Public License for more details.
 *
 * You should have received a copy of the GNU General Public License
 * along with this program.  If not, see <http://www.gnu.org/licenses/>.
 */
package org.neo4j.tooling;

import java.io.BufferedOutputStream;
import java.io.File;
import java.io.IOException;
import java.io.OutputStream;
import java.io.PrintStream;
import java.nio.charset.Charset;
import java.util.Arrays;
import java.util.Collection;
import java.util.Map.Entry;
import java.util.function.Function;

import org.neo4j.csv.reader.IllegalMultilineFieldException;
import org.neo4j.graphdb.factory.GraphDatabaseSettings;
import org.neo4j.helpers.Args;
import org.neo4j.helpers.Args.Option;
import org.neo4j.helpers.ArrayUtil;
import org.neo4j.helpers.Exceptions;
import org.neo4j.helpers.Format;
import org.neo4j.helpers.Strings;
import org.neo4j.helpers.collection.IterableWrapper;
import org.neo4j.helpers.collection.Iterables;
import org.neo4j.helpers.collection.MapUtil;
import org.neo4j.io.fs.DefaultFileSystemAbstraction;
import org.neo4j.io.fs.FileSystemAbstraction;
import org.neo4j.kernel.configuration.Config;
import org.neo4j.kernel.impl.logging.LogService;
import org.neo4j.kernel.impl.logging.StoreLogService;
import org.neo4j.kernel.impl.storemigration.ExistingTargetStrategy;
import org.neo4j.kernel.impl.storemigration.FileOperation;
import org.neo4j.kernel.impl.storemigration.StoreFile;
import org.neo4j.kernel.impl.storemigration.StoreFileType;
import org.neo4j.kernel.impl.util.Converters;
import org.neo4j.kernel.impl.util.OsBeanUtil;
import org.neo4j.kernel.impl.util.Validator;
import org.neo4j.kernel.impl.util.Validators;
import org.neo4j.kernel.internal.Version;
import org.neo4j.kernel.lifecycle.LifeSupport;
import org.neo4j.unsafe.impl.batchimport.BatchImporter;
import org.neo4j.unsafe.impl.batchimport.ParallelBatchImporter;
import org.neo4j.unsafe.impl.batchimport.cache.idmapping.string.DuplicateInputIdException;
import org.neo4j.unsafe.impl.batchimport.input.Collector;
import org.neo4j.unsafe.impl.batchimport.input.Input;
import org.neo4j.unsafe.impl.batchimport.input.InputException;
import org.neo4j.unsafe.impl.batchimport.input.InputNode;
import org.neo4j.unsafe.impl.batchimport.input.InputRelationship;
import org.neo4j.unsafe.impl.batchimport.input.MissingRelationshipDataException;
import org.neo4j.unsafe.impl.batchimport.input.csv.Configuration;
import org.neo4j.unsafe.impl.batchimport.input.csv.CsvInput;
import org.neo4j.unsafe.impl.batchimport.input.csv.DataFactory;
import org.neo4j.unsafe.impl.batchimport.input.csv.Decorator;
import org.neo4j.unsafe.impl.batchimport.input.csv.IdType;
import org.neo4j.unsafe.impl.batchimport.staging.ExecutionMonitors;

import static java.lang.Math.toIntExact;
import static java.nio.charset.Charset.defaultCharset;

import static org.neo4j.helpers.Exceptions.launderedException;
import static org.neo4j.helpers.Format.bytes;
import static org.neo4j.helpers.Strings.TAB;
import static org.neo4j.io.ByteUnit.mebiBytes;
import static org.neo4j.kernel.configuration.Settings.parseLongWithUnit;
import static org.neo4j.kernel.impl.util.Converters.withDefault;
import static org.neo4j.unsafe.impl.batchimport.Configuration.BAD_FILE_NAME;
import static org.neo4j.unsafe.impl.batchimport.input.Collectors.badCollector;
import static org.neo4j.unsafe.impl.batchimport.input.Collectors.collect;
import static org.neo4j.unsafe.impl.batchimport.input.InputEntityDecorators.NO_NODE_DECORATOR;
import static org.neo4j.unsafe.impl.batchimport.input.InputEntityDecorators.additiveLabels;
import static org.neo4j.unsafe.impl.batchimport.input.InputEntityDecorators.defaultRelationshipType;
import static org.neo4j.unsafe.impl.batchimport.input.csv.Configuration.COMMAS;
import static org.neo4j.unsafe.impl.batchimport.input.csv.DataFactories.data;
import static org.neo4j.unsafe.impl.batchimport.input.csv.DataFactories.defaultFormatNodeFileHeader;
import static org.neo4j.unsafe.impl.batchimport.input.csv.DataFactories.defaultFormatRelationshipFileHeader;

/**
 * User-facing command line tool around a {@link BatchImporter}.
 */
public class ImportTool
{
    private static final int UNSPECIFIED = -1;

    enum Options
    {
        STORE_DIR( "into", null,
                "<store-dir>",
                "Database directory to import into. " + "Must not contain existing database." ),
        NODE_DATA( "nodes", null,
                "[:Label1:Label2] \"<file1>" + MULTI_FILE_DELIMITER + "<file2>" + MULTI_FILE_DELIMITER + "...\"",
                "Node CSV header and data. Multiple files will be logically seen as one big file "
                        + "from the perspective of the importer. "
                        + "The first line must contain the header. "
                        + "Multiple data sources like these can be specified in one import, "
                        + "where each data source has its own header. "
                        + "Note that file groups must be enclosed in quotation marks.",
                        true ),
        RELATIONSHIP_DATA( "relationships", null,
                "[:RELATIONSHIP_TYPE] \"<file1>" + MULTI_FILE_DELIMITER + "<file2>" +
                MULTI_FILE_DELIMITER + "...\"",
                "Relationship CSV header and data. Multiple files will be logically seen as one big file "
                        + "from the perspective of the importer. "
                        + "The first line must contain the header. "
                        + "Multiple data sources like these can be specified in one import, "
                        + "where each data source has its own header. "
                        + "Note that file groups must be enclosed in quotation marks.",
                        true ),
        DELIMITER( "delimiter", null,
                "<delimiter-character>",
                "Delimiter character, or 'TAB', between values in CSV data. The default option is `" + COMMAS.delimiter() + "`." ),
        ARRAY_DELIMITER( "array-delimiter", null,
                "<array-delimiter-character>",
                "Delimiter character, or 'TAB', between array elements within a value in CSV data. The default option is `" + COMMAS.arrayDelimiter() + "`." ),
        QUOTE( "quote", null,
                "<quotation-character>",
                "Character to treat as quotation character for values in CSV data. "
                        + "The default option is `" + COMMAS.quotationCharacter() + "`. "
                        + "Quotes inside quotes escaped like `\"\"\"Go away\"\", he said.\"` and "
                        + "`\"\\\"Go away\\\", he said.\"` are supported. "
                        + "If you have set \"`'`\" to be used as the quotation character, "
                        + "you could write the previous example like this instead: " + "`'\"Go away\", he said.'`" ),
        MULTILINE_FIELDS( "multiline-fields", org.neo4j.csv.reader.Configuration.DEFAULT.multilineFields(),
                "<true/false>",
                "Whether or not fields from input source can span multiple lines, i.e. contain newline characters." ),

        TRIM_STRINGS( "trim-strings", org.neo4j.csv.reader.Configuration.DEFAULT.trimStrings(),
                "<true/false>",
                "Whether or not strings should be trimmed for whitespaces."),

        INPUT_ENCODING( "input-encoding", null,
                "<character set>",
                "Character set that input data is encoded in. Provided value must be one out of the available "
                        + "character sets in the JVM, as provided by Charset#availableCharsets(). "
                        + "If no input encoding is provided, the default character set of the JVM will be used." ),
        IGNORE_EMPTY_STRINGS( "ignore-empty-strings", org.neo4j.csv.reader.Configuration.DEFAULT.emptyQuotedStringsAsNull(),
                "<true/false>",
                "Whether or not empty string fields, i.e. \"\" from input source are ignored, i.e. treated as null." ),
        ID_TYPE( "id-type", IdType.STRING,
                "<id-type>",
                "One out of " + Arrays.toString( IdType.values() )
                        + " and specifies how ids in node/relationship "
                        + "input files are treated.\n"
                        + IdType.STRING + ": arbitrary strings for identifying nodes.\n"
                        + IdType.INTEGER + ": arbitrary integer values for identifying nodes.\n"
                        + IdType.ACTUAL + ": (advanced) actual node ids. The default option is `" + IdType.STRING  + "`." ),
        PROCESSORS( "processors", null,
                "<max processor count>",
                "(advanced) Max number of processors used by the importer. Defaults to the number of "
                        + "available processors reported by the JVM"
                        + availableProcessorsHint()
                        + ". There is a certain amount of minimum threads needed so for that reason there "
                        + "is no lower bound for this value. For optimal performance this value shouldn't be "
                        + "greater than the number of available processors." ),
        STACKTRACE( "stacktrace", null,
                "<true/false>",
                "Enable printing of error stack traces." ),
        BAD_TOLERANCE( "bad-tolerance", 1000,
                "<max number of bad entries>",
                "Number of bad entries before the import is considered failed. This tolerance threshold is "
                        + "about relationships refering to missing nodes. Format errors in input data are "
                        + "still treated as errors" ),
        SKIP_BAD_RELATIONSHIPS( "skip-bad-relationships", Boolean.TRUE,
                "<true/false>",
                "Whether or not to skip importing relationships that refers to missing node ids, i.e. either "
                        + "start or end node id/group referring to node that wasn't specified by the "
                        + "node input data. "
                        + "Skipped nodes will be logged"
                        + ", containing at most number of entites specified by " + BAD_TOLERANCE.key() + "." ),
        SKIP_DUPLICATE_NODES( "skip-duplicate-nodes", Boolean.FALSE,
                "<true/false>",
                "Whether or not to skip importing nodes that have the same id/group. In the event of multiple "
                        + "nodes within the same group having the same id, the first encountered will be imported "
                        + "whereas consecutive such nodes will be skipped. "
                        + "Skipped nodes will be logged"
                        + ", containing at most number of entities specified by " + BAD_TOLERANCE.key() + "." ),
        IGNORE_EXTRA_COLUMNS( "ignore-extra-columns", Boolean.FALSE,
                "<true/false>",
                "Whether or not to ignore extra columns in the data not specified by the header. "
                        + "Skipped columns will be logged, containing at most number of entities specified by "
                        + BAD_TOLERANCE.key() + "." ),
        DATABASE_CONFIG( "db-config", null,
                "<path/to/neo4j.conf>",
                "(advanced) File specifying database-specific configuration. For more information consult "
                        + "manual about available configuration options for a neo4j configuration file. "
                        + "Only configuration affecting store at time of creation will be read. "
                        + "Examples of supported config are:\n"
                        + GraphDatabaseSettings.dense_node_threshold.name() + "\n"
                        + GraphDatabaseSettings.string_block_size.name() + "\n"
                        + GraphDatabaseSettings.array_block_size.name() ),
        PAGE_SIZE( "page-size", Format.bytes( org.neo4j.unsafe.impl.batchimport.Configuration.DEFAULT.pageSize() ),
                "<page size in bytes",
                "Page size in bytes, or e.g. 4M or 8k" );

        private final String key;
        private final Object defaultValue;
        private final String usage;
        private final String description;
        private final boolean keyAndUsageGoTogether;

        Options( String key, Object defaultValue, String usage, String description )
        {
            this( key, defaultValue, usage, description, false );
        }

        Options( String key, Object defaultValue, String usage, String description, boolean keyAndUsageGoTogether )
        {
            this.key = key;
            this.defaultValue = defaultValue;
            this.usage = usage;
            this.description = description;
            this.keyAndUsageGoTogether = keyAndUsageGoTogether;
        }

        String key()
        {
            return key;
        }

        String argument()
        {
            return "--" + key();
        }

        void printUsage( PrintStream out )
        {
            out.println( argument() + spaceInBetweenArgumentAndUsage() + usage );
            for ( String line : Args.splitLongLine( descriptionWithDefaultValue().replace( "`", "" ), 80 ) )
            {
                out.println( "\t" + line );
            }
        }

        private String spaceInBetweenArgumentAndUsage()
        {
            return keyAndUsageGoTogether ? "" : " ";
        }

        String descriptionWithDefaultValue()
        {
            String result = description;
            if ( defaultValue != null )
            {
                if ( !result.endsWith( "." ) )
                {
                    result += ".";
                }
                result += " Default value: " + defaultValue;
            }
            return result;
        }

        String manPageEntry()
        {
            String filteredDescription = descriptionWithDefaultValue().replace( availableProcessorsHint(), "" );
            String usageString = (usage.length() > 0) ? spaceInBetweenArgumentAndUsage() + usage : "";
            return "*" + argument() + usageString + "*::\n" + filteredDescription + "\n\n";
        }

        String manualEntry()
        {
            return "[[import-tool-option-" + key() + "]]\n" + manPageEntry() + "//^\n\n";
        }

        Object defaultValue()
        {
            return defaultValue;
        }

        private static String availableProcessorsHint()
        {
            return " (in your case " + Runtime.getRuntime().availableProcessors() + ")";
        }
    }

    /**
     * Delimiter used between files in an input group.
     */
    static final String MULTI_FILE_DELIMITER = ",";

    /**
     * Runs the import tool given the supplied arguments.
     *
     * @param incomingArguments arguments for specifying input and configuration for the import.
     */
    public static void main( String[] incomingArguments ) throws IOException
    {
        main( incomingArguments, false );
    }

    /**
     * Runs the import tool given the supplied arguments.
     *
     * @param incomingArguments arguments for specifying input and configuration for the import.
     * @param defaultSettingsSuitableForTests default configuration geared towards unit/integration
     * test environments, for example lower default buffer sizes.
     */
    public static void main( String[] incomingArguments, boolean defaultSettingsSuitableForTests ) throws IOException
    {
        System.err.println("WARNING: neo4j-import is deprecated and support for it will be removed in a future\n" +
                "version of Neo4j; please use neo4j-admin import instead.\n");
        PrintStream out = System.out;
        PrintStream err = System.err;
        Args args = Args.parse( incomingArguments );

        if ( ArrayUtil.isEmpty( incomingArguments ) || asksForUsage( args ) )
        {
            printUsage( out );
            return;
        }

        File storeDir;
        Collection<Option<File[]>> nodesFiles, relationshipsFiles;
        boolean enableStacktrace;
        Number processors = null;
        Input input = null;
        int badTolerance;
        Charset inputEncoding;
        boolean skipBadRelationships, skipDuplicateNodes, ignoreExtraColumns;
        Config dbConfig;
        OutputStream badOutput = null;
        IdType idType = null;
        int pageSize = UNSPECIFIED;
        Collector badCollector;
        org.neo4j.unsafe.impl.batchimport.Configuration configuration = null;

        boolean success = false;
        try
        {
            storeDir = args.interpretOption( Options.STORE_DIR.key(), Converters.<File>mandatory(),
                    Converters.toFile(), Validators.DIRECTORY_IS_WRITABLE, Validators.CONTAINS_NO_EXISTING_DATABASE );

            File badFile = new File( storeDir, BAD_FILE_NAME );
            badOutput = new BufferedOutputStream( new DefaultFileSystemAbstraction().openAsOutputStream( badFile, false ) );
            nodesFiles = extractInputFiles( args, Options.NODE_DATA.key(), err );
            relationshipsFiles = extractInputFiles( args, Options.RELATIONSHIP_DATA.key(), err );
            validateInputFiles( nodesFiles, relationshipsFiles );
            enableStacktrace = args.getBoolean( Options.STACKTRACE.key(), Boolean.FALSE, Boolean.TRUE );
            processors = args.getNumber( Options.PROCESSORS.key(), null );
            idType = args.interpretOption( Options.ID_TYPE.key(),
                    withDefault( (IdType)Options.ID_TYPE.defaultValue() ), TO_ID_TYPE );
            badTolerance = args.getNumber( Options.BAD_TOLERANCE.key(),
                    (Number) Options.BAD_TOLERANCE.defaultValue() ).intValue();
            inputEncoding = Charset.forName( args.get( Options.INPUT_ENCODING.key(), defaultCharset().name() ) );
            skipBadRelationships = args.getBoolean( Options.SKIP_BAD_RELATIONSHIPS.key(),
                    (Boolean)Options.SKIP_BAD_RELATIONSHIPS.defaultValue(), true );
            skipDuplicateNodes = args.getBoolean( Options.SKIP_DUPLICATE_NODES.key(),
                    (Boolean)Options.SKIP_DUPLICATE_NODES.defaultValue(), true );
            ignoreExtraColumns = args.getBoolean( Options.IGNORE_EXTRA_COLUMNS.key(),
                    (Boolean)Options.IGNORE_EXTRA_COLUMNS.defaultValue(), true );

            badCollector = badCollector( badOutput, badTolerance, collect( skipBadRelationships,
                    skipDuplicateNodes, ignoreExtraColumns ) );

            dbConfig = loadDbConfig( args.interpretOption( Options.DATABASE_CONFIG.key(), Converters.<File>optional(),
                    Converters.toFile(), Validators.REGEX_FILE_EXISTS ) );
            if ( args.has( Options.PAGE_SIZE.key() ) )
            {
                pageSize = toIntExact( parseLongWithUnit( args.get( Options.PAGE_SIZE.key(),
                        String.valueOf( UNSPECIFIED ) ) ) );
            }
            configuration = importConfiguration( processors, defaultSettingsSuitableForTests, dbConfig, pageSize );
            input = new CsvInput( nodeData( inputEncoding, nodesFiles ), defaultFormatNodeFileHeader(),
                    relationshipData( inputEncoding, relationshipsFiles ), defaultFormatRelationshipFileHeader(),
                    idType, csvConfiguration( args, defaultSettingsSuitableForTests ), badCollector,
                    configuration.maxNumberOfProcessors() );

            doImport( out, err, storeDir, nodesFiles, relationshipsFiles,
                    enableStacktrace, input, dbConfig, badOutput, configuration );

            success = true;
        }
        catch ( IllegalArgumentException e )
        {
            throw andPrintError( "Input error", e, false, err );
        }
        catch ( IOException e )
        {
            throw andPrintError( "File error", e, false, err );
        }
        finally
        {
            if ( !success && badOutput != null )
            {
                badOutput.close();
            }
        }
    }

    public static void doImport( PrintStream out, PrintStream err, File storeDir, Collection<Option<File[]>> nodesFiles,
            Collection<Option<File[]>> relationshipsFiles, boolean enableStacktrace, Input input, Config dbConfig,
            OutputStream badOutput, org.neo4j.unsafe.impl.batchimport.Configuration configuration ) throws IOException
    {
        FileSystemAbstraction fs = new DefaultFileSystemAbstraction();
        boolean success;
        LifeSupport life = new LifeSupport();

        LogService logService = life.add( StoreLogService.inLogsDirectory( fs, storeDir ) );

        life.start();
        BatchImporter importer = new ParallelBatchImporter( storeDir,
                configuration,
                logService,
                ExecutionMonitors.defaultVisible(),
                dbConfig );
        printOverview( storeDir, nodesFiles, relationshipsFiles, configuration, out );
        success = false;
        try
        {
            importer.doImport( input );
            success = true;
        }
        catch ( Exception e )
        {
            throw andPrintError( "Import error", e, enableStacktrace, err );
        }
        finally
        {
            input.badCollector().close();
            badOutput.close();

            if ( input.badCollector().badEntries() > 0 )
            {
                File badFile = new File( storeDir, BAD_FILE_NAME );
                if ( badFile.exists() )
                {
                    out.println(
                            "There were bad entries which were skipped and logged into " + badFile.getAbsolutePath() );
                }
            }

            life.shutdown();
            if ( !success )
            {
                try
                {
                    StoreFile.fileOperation( FileOperation.DELETE, fs, storeDir, null,
                            Iterables.<StoreFile,StoreFile>iterable( StoreFile.values() ),
                            false, ExistingTargetStrategy.FAIL, StoreFileType.values() );
                }
                catch ( IOException e )
                {
                    err.println( "Unable to delete store files after an aborted import " + e );
                    if ( enableStacktrace )
                    {
                        e.printStackTrace();
                    }
                }
            }
        }
    }

    public static Collection<Option<File[]>> extractInputFiles( Args args, String key, PrintStream err )
    {
        return args
                .interpretOptionsWithMetadata( key, Converters.<File[]>optional(),
                        Converters.toFiles( MULTI_FILE_DELIMITER, Converters.regexFiles( true ) ), filesExist(
                                err ),
                        Validators.<File>atLeast( "--" + key, 1 ) );
    }

    private static Validator<File[]> filesExist( PrintStream err )
    {
        return files -> {
            for ( File file : files )
            {
                if ( file.getName().startsWith( ":" ) )
                {
                    err.println( "It looks like you're trying to specify default label or relationship type (" +
                                      file.getName() + "). Please put such directly on the key, f.ex. " +
                                      Options.NODE_DATA.argument() + ":MyLabel" );
                }
                Validators.REGEX_FILE_EXISTS.validate( file );
            }
        };
    }

    private static Config loadDbConfig( File file ) throws IOException
    {
        return file != null && file.exists() ? new Config( MapUtil.load( file ) ) : Config.defaults();
    }

    private static void printOverview( File storeDir, Collection<Option<File[]>> nodesFiles,
            Collection<Option<File[]>> relationshipsFiles,
            org.neo4j.unsafe.impl.batchimport.Configuration configuration, PrintStream out )
    {
<<<<<<< HEAD
        out.println( "Neo4j version: " + Version.getKernel().getReleaseVersion() );
        out.println( "Importing the contents of these files into " + storeDir + ":" );
        printInputFiles( "Nodes", nodesFiles, out );
        printInputFiles( "Relationships", relationshipsFiles, out );
        out.println();
        out.println( "Available resources:" );
        printIndented( "Free machine memory: " + bytes( OsBeanUtil.getFreePhysicalMemory() ), out );
        printIndented( "Max heap memory : " + bytes( Runtime.getRuntime().maxMemory() ), out );
        printIndented( "Processors: " + configuration.maxNumberOfProcessors(), out );
        out.println();
=======
        System.out.println( "Neo4j version: " + Version.getNeo4jVersion() );
        System.out.println( "Importing the contents of these files into " + storeDir + ":" );
        printInputFiles( "Nodes", nodesFiles );
        printInputFiles( "Relationships", relationshipsFiles );
        System.out.println();
        System.out.println( "Available resources:" );
        printIndented( "Free machine memory: " + bytes( OsBeanUtil.getFreePhysicalMemory() ) );
        printIndented( "Max heap memory : " + bytes( Runtime.getRuntime().maxMemory() ) );
        printIndented( "Processors: " + configuration.maxNumberOfProcessors() );
        System.out.println();
>>>>>>> 7a78ace0
    }

    private static void printInputFiles( String name, Collection<Option<File[]>> files, PrintStream out )
    {
        if ( files.isEmpty() )
        {
            return;
        }

        out.println( name + ":" );
        int i = 0;
        for ( Option<File[]> group : files )
        {
            if ( i++ > 0 )
            {
                out.println();
            }
            if ( group.metadata() != null )
            {
                printIndented( ":" + group.metadata(), out );
            }
            for ( File file : group.value() )
            {
                printIndented( file, out );
            }
        }
    }

    private static void printIndented( Object value, PrintStream out )
    {
        out.println( "  " + value );
    }

    public static void validateInputFiles( Collection<Option<File[]>> nodesFiles,
            Collection<Option<File[]>> relationshipsFiles )
    {
        if ( nodesFiles.isEmpty() )
        {
            if ( relationshipsFiles.isEmpty() )
            {
                throw new IllegalArgumentException( "No input specified, nothing to import" );
            }
            throw new IllegalArgumentException( "No node input specified, cannot import relationships without nodes" );
        }
    }

    public static org.neo4j.unsafe.impl.batchimport.Configuration importConfiguration( final Number processors,
            final boolean defaultSettingsSuitableForTests, final Config dbConfig, int pageSize )
    {
        return new org.neo4j.unsafe.impl.batchimport.Configuration.Default()
        {
            @Override
            public long pageCacheMemory()
            {
                return defaultSettingsSuitableForTests ? mebiBytes( 8 ) : super.pageCacheMemory();
            }

            @Override
            public int maxNumberOfProcessors()
            {
                return processors != null ? processors.intValue() : super.maxNumberOfProcessors();
            }

            @Override
            public int denseNodeThreshold()
            {
                return dbConfig.get( GraphDatabaseSettings.dense_node_threshold );
            }

            @Override
            public int pageSize()
            {
                // Let's call super if not specifically configured, so that proper calculations can be made
                return pageSize == UNSPECIFIED ? super.pageSize() : pageSize;
            }
        };
    }

    private static String manualReference( ManualPage page, Anchor anchor )
    {
        // Docs are versioned major.minor-suffix, so drop the patch version.
        String[] versionParts = Version.getNeo4jVersion().split("-");
        versionParts[0] = versionParts[0].substring(0, 3);
        String docsVersion = String.join("-", versionParts);

        return " http://neo4j.com/docs/operations-manual/" + docsVersion + "/" +
               page.getReference( anchor );
    }

    /**
     * Method name looks strange, but look at how it's used and you'll see why it's named like that.
     * @param stackTrace whether or not to also print the stack trace of the error.
     * @param err
     */
    private static RuntimeException andPrintError( String typeOfError, Exception e, boolean stackTrace,
            PrintStream err )
    {
        // List of common errors that can be explained to the user
        if ( DuplicateInputIdException.class.equals( e.getClass() ) )
        {
            printErrorMessage( "Duplicate input ids that would otherwise clash can be put into separate id space, " +
                               "read more about how to use id spaces in the manual:" +
                               manualReference( ManualPage.IMPORT_TOOL_FORMAT, Anchor.ID_SPACES ), e, stackTrace,
                    err );
        }
        else if ( MissingRelationshipDataException.class.equals( e.getClass() ) )
        {
            printErrorMessage( "Relationship missing mandatory field '" +
                               ((MissingRelationshipDataException) e).getFieldType() + "', read more about " +
                               "relationship format in the manual: " +
                               manualReference( ManualPage.IMPORT_TOOL_FORMAT, Anchor.RELATIONSHIP ), e, stackTrace,
                    err );
        }
        // This type of exception is wrapped since our input code throws InputException consistently,
        // and so IllegalMultilineFieldException comes from the csv component, which has no access to InputException
        // therefore it's wrapped.
        else if ( Exceptions.contains( e, IllegalMultilineFieldException.class ) )
        {
            printErrorMessage( "Detected field which spanned multiple lines for an import where " +
                               Options.MULTILINE_FIELDS.argument() + "=false. If you know that your input data " +
                               "include fields containing new-line characters then import with this option set to " +
                               "true.", e, stackTrace, err );
        }
        else if ( Exceptions.contains( e, InputException.class ) )
        {
            printErrorMessage( "Error in input data", e, stackTrace, err );
        }
        // Fallback to printing generic error and stack trace
        else
        {
            printErrorMessage( typeOfError + ": " + e.getMessage(), e, true, err );
        }
        err.println();

        // Mute the stack trace that the default exception handler would have liked to print.
        // Calling System.exit( 1 ) or similar would be convenient on one hand since we can set
        // a specific exit code. On the other hand It's very inconvenient to have any System.exit
        // call in code that is tested.
        Thread.currentThread().setUncaughtExceptionHandler( ( t, e1 ) -> { /* Shhhh */ } );
        return launderedException( e ); // throw in order to have process exit with !0
    }

    private static void printErrorMessage( String string, Exception e, boolean stackTrace, PrintStream err )
    {
        err.println( string );
        err.println( "Caused by:" + e.getMessage() );
        if ( stackTrace )
        {
            e.printStackTrace( err );
        }
    }

    public static Iterable<DataFactory<InputRelationship>>
            relationshipData( final Charset encoding, Collection<Option<File[]>> relationshipsFiles )
    {
        return new IterableWrapper<DataFactory<InputRelationship>,Option<File[]>>( relationshipsFiles )
        {
            @Override
            protected DataFactory<InputRelationship> underlyingObjectToObject( Option<File[]> group )
            {
                return data( defaultRelationshipType( group.metadata() ), encoding, group.value() );
            }
        };
    }

    public static Iterable<DataFactory<InputNode>> nodeData( final Charset encoding,
            Collection<Option<File[]>> nodesFiles )
    {
        return new IterableWrapper<DataFactory<InputNode>,Option<File[]>>( nodesFiles )
        {
            @Override
            protected DataFactory<InputNode> underlyingObjectToObject( Option<File[]> input )
            {
                Decorator<InputNode> decorator = input.metadata() != null
                        ? additiveLabels( input.metadata().split( ":" ) )
                        : NO_NODE_DECORATOR;
                return data( decorator, encoding, input.value() );
            }
        };
    }

    private static void printUsage( PrintStream out )
    {
        out.println( "Neo4j Import Tool" );
        for ( String line : Args.splitLongLine( "neo4j-import is used to create a new Neo4j database "
                                                + "from data in CSV files. "
                                                +
                                                "See the chapter \"Import Tool\" in the Neo4j Manual for details on the CSV file format "
                                                + "- a special kind of header is required.", 80 ) )
        {
            out.println( "\t" + line );
        }
        out.println( "Usage:" );
        for ( Options option : Options.values() )
        {
            option.printUsage( out );
        }

        out.println( "Example:");
        out.print( Strings.joinAsLines(
                TAB + "bin/neo4j-import --into retail.db --id-type string --nodes:Customer customers.csv ",
                TAB + "--nodes products.csv --nodes orders_header.csv,orders1.csv,orders2.csv ",
                TAB + "--relationships:CONTAINS order_details.csv ",
                TAB + "--relationships:ORDERED customer_orders_header.csv,orders1.csv,orders2.csv" ) );
    }

    private static boolean asksForUsage( Args args )
    {
        for ( String orphan : args.orphans() )
        {
            if ( isHelpKey( orphan ) )
            {
                return true;
            }
        }

        for ( Entry<String,String> option : args.asMap().entrySet() )
        {
            if ( isHelpKey( option.getKey() ) )
            {
                return true;
            }
        }
        return false;
    }

    private static boolean isHelpKey( String key )
    {
        return key.equals( "?" ) || key.equals( "help" );
    }

    public static Configuration csvConfiguration( Args args, final boolean defaultSettingsSuitableForTests )
    {
        final Configuration defaultConfiguration = COMMAS;
        final Character specificDelimiter = args.interpretOption( Options.DELIMITER.key(),
                Converters.<Character>optional(), CHARACTER_CONVERTER );
        final Character specificArrayDelimiter = args.interpretOption( Options.ARRAY_DELIMITER.key(),
                Converters.<Character>optional(), CHARACTER_CONVERTER );
        final Character specificQuote = args.interpretOption( Options.QUOTE.key(), Converters.<Character>optional(),
                CHARACTER_CONVERTER );
        final Boolean multiLineFields = args.getBoolean( Options.MULTILINE_FIELDS.key(), null );
        final Boolean emptyStringsAsNull = args.getBoolean( Options.IGNORE_EMPTY_STRINGS.key(), null );
        final Boolean trimStrings = args.getBoolean( Options.TRIM_STRINGS.key(), null);
        return new Configuration.Default()
        {
            @Override
            public char delimiter()
            {
                return specificDelimiter != null
                        ? specificDelimiter.charValue()
                        : defaultConfiguration.delimiter();
            }

            @Override
            public char arrayDelimiter()
            {
                return specificArrayDelimiter != null
                        ? specificArrayDelimiter.charValue()
                        : defaultConfiguration.arrayDelimiter();
            }

            @Override
            public char quotationCharacter()
            {
                return specificQuote != null
                        ? specificQuote.charValue()
                        : defaultConfiguration.quotationCharacter();
            }

            @Override
            public boolean multilineFields()
            {
                return multiLineFields != null
                        ? multiLineFields.booleanValue()
                        : defaultConfiguration.multilineFields();
            }

            @Override
            public boolean emptyQuotedStringsAsNull()
            {
                return emptyStringsAsNull != null
                        ? emptyStringsAsNull.booleanValue()
                        : defaultConfiguration.emptyQuotedStringsAsNull();
            }

            @Override
            public int bufferSize()
            {
                return defaultSettingsSuitableForTests ? 10_000 : super.bufferSize();
            }

            @Override
            public boolean trimStrings()
            {
                return trimStrings != null
                        ? trimStrings.booleanValue()
                        : defaultConfiguration.trimStrings();
            }
        };
    }

    private static final Function<String,IdType> TO_ID_TYPE = from -> IdType.valueOf( from.toUpperCase() );

    private static final Function<String,Character> CHARACTER_CONVERTER = new CharacterConverter();

    private enum ManualPage
    {
        IMPORT_TOOL_FORMAT( "import-tool-header-format.html" );

        private final String page;

        ManualPage( String page )
        {
            this.page = page;
        }

        public String getReference( Anchor anchor )
        {
            // As long as the the operations manual is single-page we only use the anchor.
            return "#" + anchor.anchor;
        }
    }

    private enum Anchor
    {
        ID_SPACES( "import-tool-id-spaces" ),
        RELATIONSHIP( "import-tool-header-format-rels" );

        private final String anchor;

        Anchor( String anchor )
        {
            this.anchor = anchor;
        }
    }
}<|MERGE_RESOLUTION|>--- conflicted
+++ resolved
@@ -501,8 +501,7 @@
             Collection<Option<File[]>> relationshipsFiles,
             org.neo4j.unsafe.impl.batchimport.Configuration configuration, PrintStream out )
     {
-<<<<<<< HEAD
-        out.println( "Neo4j version: " + Version.getKernel().getReleaseVersion() );
+        out.println( "Neo4j version: " + Version.getNeo4jVersion() );
         out.println( "Importing the contents of these files into " + storeDir + ":" );
         printInputFiles( "Nodes", nodesFiles, out );
         printInputFiles( "Relationships", relationshipsFiles, out );
@@ -512,18 +511,6 @@
         printIndented( "Max heap memory : " + bytes( Runtime.getRuntime().maxMemory() ), out );
         printIndented( "Processors: " + configuration.maxNumberOfProcessors(), out );
         out.println();
-=======
-        System.out.println( "Neo4j version: " + Version.getNeo4jVersion() );
-        System.out.println( "Importing the contents of these files into " + storeDir + ":" );
-        printInputFiles( "Nodes", nodesFiles );
-        printInputFiles( "Relationships", relationshipsFiles );
-        System.out.println();
-        System.out.println( "Available resources:" );
-        printIndented( "Free machine memory: " + bytes( OsBeanUtil.getFreePhysicalMemory() ) );
-        printIndented( "Max heap memory : " + bytes( Runtime.getRuntime().maxMemory() ) );
-        printIndented( "Processors: " + configuration.maxNumberOfProcessors() );
-        System.out.println();
->>>>>>> 7a78ace0
     }
 
     private static void printInputFiles( String name, Collection<Option<File[]>> files, PrintStream out )
