<project xmlns="http://maven.apache.org/POM/4.0.0" xmlns:xsi="http://www.w3.org/2001/XMLSchema-instance"
  xsi:schemaLocation="http://maven.apache.org/POM/4.0.0 http://maven.apache.org/xsd/maven-4.0.0.xsd">
  <modelVersion>4.0.0</modelVersion>
  <parent>
    <groupId>org.neo4j</groupId>
    <artifactId>parent</artifactId>
<<<<<<< HEAD
    <version>2.2-SNAPSHOT</version>
=======
    <version>2.1.4-SNAPSHOT</version>
>>>>>>> 13e9653c
    <relativePath>../../..</relativePath>
  </parent>

  <groupId>org.neo4j</groupId>
  <artifactId>neo4j-installer-debian</artifactId>
<<<<<<< HEAD
  <version>2.2-SNAPSHOT</version>
=======
  <version>2.1.4-SNAPSHOT</version>
>>>>>>> 13e9653c

  <packaging>pom</packaging>

  <name>Neo4j Debian Installers</name>
  <description>Debian Linux installers for the Neo4j Server</description>

  <url>http://components.neo4j.org/${project.artifactId}/${project.version}</url>

  <scm>
    <connection>scm:git:git://github.com/neo4j/neo4j.git</connection>
    <developerConnection>scm:git:git@github.com:neo4j/neo4j.git</developerConnection>
	<url>https://github.com/neo4j/neo4j/tree/master/packaging</url>
  </scm>

  <properties>
    <short-name>installer-linux</short-name>
    <neo4j.version>${project.version}</neo4j.version>
    <license-text.header>GPL-3-header.txt</license-text.header>

    <buildnumber>0</buildnumber>
    
    <neo4j.debian.maintainer>Admins &lt;admins@neotechnology.com&gt;</neo4j.debian.maintainer>
    <licensing.phase>none</licensing.phase>
  </properties>

  <dependencies>
    <dependency>
      <groupId>org.neo4j.doc</groupId>
      <artifactId>neo4j-manual</artifactId>
      <version>${neo4j.version}</version>
      <classifier>manpages</classifier>
    </dependency>
    <dependency>
      <groupId>org.neo4j.doc</groupId>
      <artifactId>neo4j-manual</artifactId>
      <version>${neo4j.version}</version>
      <classifier>manpagesenterprise</classifier>
    </dependency>
  </dependencies>

  <build>
    <resources>
      <resource>
        <directory>src/main/resources</directory>
        <filtering>true</filtering>
      </resource>
    </resources>

    <plugins>

      <plugin>
        <artifactId>maven-resources-plugin</artifactId>
        <executions>
          <execution>
            <phase>process-resources</phase>
            <goals>
              <goal>resources</goal>
            </goals>
          </execution>
        </executions>
      </plugin>

      <plugin>
        <artifactId>maven-dependency-plugin</artifactId>
        <executions>
          <execution>
            <id>get-javadoc-sources</id>
            <phase>none</phase>
          </execution>
          <execution>
            <id>unpack-manpages-enterprise</id>
            <phase>generate-resources</phase>
            <goals><goal>unpack</goal></goals>
            <configuration>
              <artifactItems>
                <artifactItem>
                 <groupId>org.neo4j.doc</groupId>
                 <artifactId>neo4j-manual</artifactId>
                 <version>${neo4j.version}</version>
                 <classifier>manpagesenterprise</classifier>
                 <type>jar</type>
                 <outputDirectory>${project.build.directory}/manpages</outputDirectory>
                 <includes>*.gz</includes>
                 <excludes>META-INF/**</excludes>
                </artifactItem>
              </artifactItems>
            </configuration>
          </execution>
        </executions>
      </plugin>

      <plugin>
        <groupId>org.codehaus.gmaven</groupId>
        <artifactId>gmaven-plugin</artifactId>
        <version>1.3</version>
        <executions>
          <execution>
            <id>generate-debian-compliant-version</id>
            <phase>generate-resources</phase>
            <goals>
              <goal>execute</goal>
            </goals>
            <configuration>
              <source>
                def version = project.properties['neo4j.version']

                // If version does not match "X.Y[.Z]"
                if( !( version =~ /^\d+\.\d+(\.\d+)?$/) ) {
                    project.properties['neo4j.version.stability'] = "unstable"
                } else {
                    project.properties['neo4j.version.stability'] = "stable"
                }


                // Debian does not allow hyphens
                project.properties['neo4j.version.debian_compliant'] = version.replace("-",".")

                import java.util.Date
                import java.text.MessageFormat
                project.properties["neo4j.debian.buildDate"] = MessageFormat.format("{0,date,EEE, dd MMM yyyy HH:mm:ss Z}", new Date())
              </source>
            </configuration>
          </execution>
        </executions>
      </plugin>

      <plugin>
        <groupId>org.apache.maven.plugins</groupId>
        <artifactId>maven-antrun-plugin</artifactId>
        <executions>
          <execution>
            <id>build-installers</id>
            <phase>package</phase>
            <goals>
              <goal>run</goal>
            </goals>
            <configuration>
              <target>
                  <ant antfile="${project.basedir}/build.xml" inheritRefs="true"/>
              </target>
            </configuration>
          </execution>
        </executions>
      </plugin>
    </plugins>
  </build>
  
  <profiles>
    <profile>
      <!-- This project expects standalone neo4j
      artifacts to be available under /target. You can
      either place them there manually, or activate this
      profile to pull them in from ../standalone/target -->
      <id>pull-standalone-artifacts</id>
      <activation>
        <property>
          <name>!pullArtifacts</name>
        </property>
      </activation>
      <build>
        <plugins>
          <plugin>
            <groupId>org.apache.maven.plugins</groupId>
            <artifactId>maven-antrun-plugin</artifactId>
            <executions>
              <execution>
                <id>pull-artifacts</id>
                <phase>generate-resources</phase>
                <goals>
                  <goal>run</goal>
                </goals>
                <configuration>
                  <target>
                    <copy
                      toDir="${project.build.directory}"
                      file="${project.baseDir}/../../../standalone/target/neo4j-community-${neo4j.version}-unix.tar.gz" />
                    <copy
                      toDir="${project.build.directory}"
                      file="${project.baseDir}/../../../standalone/target/neo4j-advanced-${neo4j.version}-unix.tar.gz" />
                    <copy
                      toDir="${project.build.directory}"
                      file="${project.baseDir}/../../../standalone/target/neo4j-enterprise-${neo4j.version}-unix.tar.gz" />
                  </target>
                </configuration>
              </execution>
            </executions>
          </plugin>
        </plugins>
      </build>
    </profile>
  </profiles>

  <repositories>
    <repository>
      <id>neo4j-snapshot-repository</id>
      <name>Publically available Maven 2 repository for Neo4j</name>
      <url>http://m2.neo4j.org/content/repositories/snapshots</url>
      <snapshots>
        <enabled>true</enabled>
      </snapshots>
      <releases>
        <enabled>false</enabled>
      </releases>
    </repository>
    <repository>
      <id>neo4j-release-repository</id>
      <name>Publically available Maven 2 repository for Neo4j</name>
      <url>http://m2.neo4j.org/content/repositories/releases</url>
      <snapshots>
        <enabled>false</enabled>
      </snapshots>
      <releases>
        <enabled>true</enabled>
      </releases>
    </repository>
  </repositories>

</project><|MERGE_RESOLUTION|>--- conflicted
+++ resolved
@@ -4,21 +4,13 @@
   <parent>
     <groupId>org.neo4j</groupId>
     <artifactId>parent</artifactId>
-<<<<<<< HEAD
     <version>2.2-SNAPSHOT</version>
-=======
-    <version>2.1.4-SNAPSHOT</version>
->>>>>>> 13e9653c
     <relativePath>../../..</relativePath>
   </parent>
 
   <groupId>org.neo4j</groupId>
   <artifactId>neo4j-installer-debian</artifactId>
-<<<<<<< HEAD
   <version>2.2-SNAPSHOT</version>
-=======
-  <version>2.1.4-SNAPSHOT</version>
->>>>>>> 13e9653c
 
   <packaging>pom</packaging>
 
@@ -39,7 +31,7 @@
     <license-text.header>GPL-3-header.txt</license-text.header>
 
     <buildnumber>0</buildnumber>
-    
+
     <neo4j.debian.maintainer>Admins &lt;admins@neotechnology.com&gt;</neo4j.debian.maintainer>
     <licensing.phase>none</licensing.phase>
   </properties>
@@ -165,7 +157,7 @@
       </plugin>
     </plugins>
   </build>
-  
+
   <profiles>
     <profile>
       <!-- This project expects standalone neo4j
