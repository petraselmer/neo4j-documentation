--- conflicted
+++ resolved
@@ -39,8 +39,7 @@
   $ServerVersion = '0.0',
   $DatabaseMode = '',
   $WindowsService = $global:mockServiceName,
-  $NeoConfSettings = @(),
-  $NeoWrapperConfSettings = @()
+  $NeoConfSettings = @()
   ) {
   # Creates a skeleton directory and file structure of a Neo4j Installation
   $RootDir = $global:mockNeo4jHome
@@ -65,24 +64,12 @@
     # Create fake neo4j.conf
     $neoConf = $NeoConfSettings -join "`n`r"
     if ($DatabaseMode -ne '') {
-<<<<<<< HEAD
-      $neoConf += "dbms.mode=$DatabaseMode`n`r"
+      $neoConf += "`n`rdbms.mode=$DatabaseMode"
     }
     if ([string]$WindowsService -ne '') {
-      $neoConf += "dbms.windows_service_name=$WindowsService`n`r"
+      $neoConf += "`n`rdbms.windows_service_name=$WindowsService"
     }
-
     $neoConf | Out-File -FilePath "$RootDir\conf\neo4j.conf"
-=======
-      $neoConf += "`n`rdbms.mode=$DatabaseMode"
-    }    
-    $neoConf | Out-File -FilePath "$RootDir\conf\neo4j.conf"
-
-    # Create fake neo4j-wrapper.conf
-    $neoConf = $NeoWrapperConfSettings -join "`n`r"
-    if ([string]$WindowsService -ne '') { $neoConf += "`n`rdbms.windows_service_name=$WindowsService" }
-    $neoConf | Out-File -FilePath "$RootDir\conf\neo4j-wrapper.conf"
->>>>>>> c3012ae2
   }
   
   $serverObject = (New-Object -TypeName PSCustomObject -Property @{
