<?xml version="1.0" encoding="UTF-8"?>
<!--

    Copyright (c) 2002-2011 "Neo Technology,"
    Network Engine for Objects in Lund AB [http://neotechnology.com]

    This file is part of Neo4j.

    Neo4j is free software: you can redistribute it and/or modify
    it under the terms of the GNU Affero General Public License as
    published by the Free Software Foundation, either version 3 of the
    License, or (at your option) any later version.

    This program is distributed in the hope that it will be useful,
    but WITHOUT ANY WARRANTY; without even the implied warranty of
    MERCHANTABILITY or FITNESS FOR A PARTICULAR PURPOSE.  See the
    GNU Affero General Public License for more details.

    You should have received a copy of the GNU Affero General Public License
    along with this program. If not, see <http://www.gnu.org/licenses/>.

-->
<assembly>
  <id>unix</id>
  <formats>
    <format>tar.gz</format>
  </formats>
  <fileSets>

    <!-- filter plain text -->
    <fileSet>
      <directory>src/main/distribution/text/enterprise</directory>
      <outputDirectory>/</outputDirectory>
      <lineEnding>unix</lineEnding>
      <filtered>true</filtered>
    </fileSet>
    <!-- non-maven jars -->
    <fileSet>
      <directory>src/main/distribution/binary</directory>
      <outputDirectory>/</outputDirectory>
      <includes>
        <include>system/lib/*.jar</include>
        <include>lib/*.jar</include>
      </includes>
    </fileSet>
    <!-- chmod 755 for unix bins -->
    <!-- filter and chmod 755 shell scripts -->
    <fileSet>
      <directory>src/main/distribution/shell-scripts</directory>
      <outputDirectory>/</outputDirectory>
      <lineEnding>unix</lineEnding>
      <fileMode>0755</fileMode>
      <excludes>
        <exclude>**/*.bat</exclude>
      </excludes>
      <filtered>true</filtered>
    </fileSet>
    <!-- upgrade text file -->
    <fileSet>
      <directory>target/upgrade</directory>
      <outputDirectory>/</outputDirectory>
      <fileMode>0644</fileMode>
      <includes>
        <include>UPGRADE.txt</include>
      </includes>
    </fileSet>
    <!-- die manpages -->
    <fileSet>
      <directory>target/manpages-enterprise</directory>
      <outputDirectory>/doc</outputDirectory>
      <fileMode>0644</fileMode>
      <includes>
        <include>*.txt</include>
      </includes>
    </fileSet>
  </fileSets>

  <dependencySets>
    <dependencySet>
      <outputDirectory>/lib</outputDirectory>
      <unpack>false</unpack>
      <useProjectArtifact>false</useProjectArtifact>
      <includes>
        <include>org.neo4j:*</include>
        <include>org.apache.geronimo.specs:geronimo-jta_1.1_spec</include>
        <include>org.apache.servicemix.bundles:org.apache.servicemix.bundles.jline</include>
        <include>org.apache.servicemix.bundles:org.apache.servicemix.bundles.lucene</include>
        <include>org.apache.servicemix.bundles:org.apache.servicemix.bundles.netty</include>
        <include>org.apache.lucene:lucene-core</include>
        <include>org.apache.zookeeper:zookeeper</include>
        <include>org.slf4j:slf4j-api</include>
        <include>org.scala-lang:scala-library</include>
        <!-- include>org.slf4j:log4j-over-slf4j</include-->
      </includes>
      <excludes>
        <exclude>*:javadoc:*</exclude>
        <exclude>*:manpages:*</exclude>
        <exclude>*:manpagesenterprise:*</exclude>
        <exclude>*:docs:*</exclude>
        <exclude>*:pom:*</exclude>
        <exclude>org.neo4j:neo4j:jar</exclude>
        <exclude>org.neo4j:neo4j-udc:jar:neo4j</exclude>
        <exclude>org.neo4j:windows-service-wrapper:*</exclude>
        
        <exclude>org.neo4j:neo4j-advanced</exclude>
        <exclude>org.neo4j:neo4j-community</exclude>
        <exclude>org.slf4j:log4j-over-slf4j</exclude>
      </excludes>
    </dependencySet>
    <dependencySet>
      <outputDirectory>system/lib</outputDirectory>
      <unpack>false</unpack>
      <useProjectArtifact>false</useProjectArtifact>
      <excludes>
        <exclude>*:site:*</exclude>
        <exclude>*:docs:*</exclude>
        <exclude>org.neo4j:*</exclude>
        <exclude>org.neo4j.examples:*</exclude>
        <exclude>org.neo4j.doc:*</exclude>
        <exclude>org.apache.geronimo.specs:geronimo-jta_1.1_spec</exclude>
        <exclude>org.apache.servicemix.bundles:org.apache.servicemix.bundles.jline</exclude>
        <exclude>org.apache.servicemix.bundles:org.apache.servicemix.bundles.lucene</exclude>
        <exclude>org.apache.servicemix.bundles:org.apache.servicemix.bundles.netty</exclude>
        <exclude>org.apache.lucene:lucene-core</exclude>
        <exclude>org.apache.zookeeper:zookeeper</exclude>
        <exclude>log4j:log4j</exclude>
        <exclude>org.slf4j:slf4j-api</exclude>
        <exclude>org.slf4j:log4j-over-slf4j</exclude>
        <exclude>commons-logging:*</exclude>
<<<<<<< HEAD
        <exclude>org.scala-lang:scala-library</exclude>
=======
        <exclude>org.neo4j:windows-service-wrapper:*</exclude>
>>>>>>> bcb937f0
      </excludes>
    </dependencySet>
    <dependencySet>
      <outputDirectory>system/coordinator/lib</outputDirectory>
      <unpack>false</unpack>
      <useProjectArtifact>false</useProjectArtifact>
      <includes>
        <include>log4j:log4j</include>
      </includes>
    </dependencySet>
    <!-- java examples -->
    <dependencySet>
      <outputDirectory>examples/java/embedded</outputDirectory>
      <unpack>true</unpack>
      <useProjectArtifact>false</useProjectArtifact>
      <directoryMode>0777</directoryMode>
      <includes>
        <include>org.neo4j.examples:neo4j-examples</include>
      </includes>
    </dependencySet>
    <!-- server examples. -->
    <dependencySet>
      <outputDirectory>examples/java/server</outputDirectory>
      <unpack>true</unpack>
      <useProjectArtifact>false</useProjectArtifact>
      <directoryMode>0777</directoryMode>
      <includes>
        <include>org.neo4j.examples:neo4j-server-examples</include>
      </includes>
    </dependencySet>
    <!-- java api docs -->
    <dependencySet>
      <outputDirectory>doc/java/api</outputDirectory>
      <unpack>true</unpack>
      <useProjectArtifact>false</useProjectArtifact>
      <fileMode>0444</fileMode>
      <directoryMode>0777</directoryMode>
      <includes>
        <include>org.neo4j:neo4j:*:javadoc</include>
      </includes>
    </dependencySet>
    <!-- server maven site becomes REST api -->
    <dependencySet>
      <outputDirectory>doc/rest</outputDirectory>
      <unpack>true</unpack>
      <fileMode>0444</fileMode>
      <directoryMode>0777</directoryMode>
      <includes>
        <include>org.neo4j.app:neo4j-server:*:site</include>
      </includes>
    </dependencySet>
    <!-- der manual -->
    <dependencySet>
      <outputDirectory>doc/manual/</outputDirectory>
      <unpack>true</unpack>
      <fileMode>0444</fileMode>
      <directoryMode>0777</directoryMode>
      <includes>
        <include>org.neo4j.doc:neo4j-manual</include>
      </includes>
      <excludes>
        <exclude>org.neo4j.doc:neo4j-manual:*:manpages</exclude>
        <exclude>org.neo4j.doc:neo4j-manual:*:manpagesenterprise</exclude>
      </excludes>
    </dependencySet>
    <!-- die manpages -->
    <dependencySet>
      <outputDirectory>doc/</outputDirectory>
      <unpack>true</unpack>
      <fileMode>0444</fileMode>
      <directoryMode>0777</directoryMode>
      <includes>
        <include>org.neo4j.doc:neo4j-manual:*:manpagesenterprise</include>
      </includes>
    </dependencySet>
    <!-- upgrade text -->
    <dependencySet>
      <outputDirectory>/</outputDirectory>
      <unpack>true</unpack>
      <fileMode>0444</fileMode>
      <directoryMode>0777</directoryMode>
      <includes>
        <include>org.neo4j.doc:neo4j-manual:*:upgrade</include>
      </includes>
    </dependencySet>

 </dependencySets>

</assembly><|MERGE_RESOLUTION|>--- conflicted
+++ resolved
@@ -127,11 +127,8 @@
         <exclude>org.slf4j:slf4j-api</exclude>
         <exclude>org.slf4j:log4j-over-slf4j</exclude>
         <exclude>commons-logging:*</exclude>
-<<<<<<< HEAD
         <exclude>org.scala-lang:scala-library</exclude>
-=======
         <exclude>org.neo4j:windows-service-wrapper:*</exclude>
->>>>>>> bcb937f0
       </excludes>
     </dependencySet>
     <dependencySet>
