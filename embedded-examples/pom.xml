<<<<<<< HEAD
<project xmlns="http://maven.apache.org/POM/4.0.0" xmlns:xsi="http://www.w3.org/2001/XMLSchema-instance" xsi:schemaLocation="http://maven.apache.org/POM/4.0.0 http://maven.apache.org/maven-v4_0_0.xsd">
  <modelVersion>4.0.0</modelVersion>
  <parent>
    <groupId>org.neo4j.doc</groupId>
    <artifactId>neo4j-manual-parent</artifactId>
    <version>3.5.0-SNAPSHOT</version>
    <relativePath>..</relativePath>
  </parent>
  <groupId>org.neo4j.examples</groupId>
  <artifactId>neo4j-examples</artifactId>
  <name>Neo4j - Examples</name>
  <version>3.5.0-SNAPSHOT</version>
=======
<?xml version="1.0" encoding="UTF-8"?>
<project xmlns="http://maven.apache.org/POM/4.0.0"
         xmlns:xsi="http://www.w3.org/2001/XMLSchema-instance"
         xsi:schemaLocation="http://maven.apache.org/POM/4.0.0 http://maven.apache.org/xsd/maven-4.0.0.xsd">
    <modelVersion>4.0.0</modelVersion>
    <parent>
        <groupId>org.neo4j.doc</groupId>
        <artifactId>neo4j-manual-parent</artifactId>
        <version>3.4.2-SNAPSHOT</version>
        <relativePath>..</relativePath>
    </parent>
>>>>>>> 080a84d1

    <artifactId>neo4j-examples</artifactId>
    <name>Neo4j - Examples</name>
    <description>Neo4j Embedded Examples</description>

    <properties>
        <short-name>neo4j-examples</short-name>
        <version-package>examples</version-package>
        <bundle.namespace>org.neo4j.examples</bundle.namespace>
        <license-text.header>../build/ApacheLicense-2.0-header.txt</license-text.header>
        <docs-plugin.filter>true</docs-plugin.filter>
        <licensing.prepend.text>notice-gpl-prefix.txt</licensing.prepend.text>
    </properties>

    <licenses>
        <license>
            <name>Apache License Version 2.0</name>
            <url>http://www.apache.org/licenses/LICENSE-2.0.txt</url>
            <comments>
                Note that this license is for the project itself,
                and not for its dependencies. See the included NOTICE.txt
                file for further details.
            </comments>
        </license>
    </licenses>

<<<<<<< HEAD
  <dependencies>
    <dependency>
      <groupId>org.neo4j</groupId>
      <artifactId>neo4j</artifactId>
      <version>${project.version}</version>
      <exclusions>
        <exclusion>
          <artifactId>neo4j-udc</artifactId>
          <groupId>org.neo4j</groupId>
        </exclusion>
      </exclusions>
    </dependency>
    <dependency>
      <groupId>org.neo4j</groupId>
      <artifactId>neo4j-shell</artifactId>
      <version>${project.version}</version>
    </dependency>

    <dependency>
      <groupId>org.neo4j.community</groupId>
      <artifactId>it-test-support</artifactId>
      <version>${project.version}</version>
      <scope>test</scope>
    </dependency>
    <dependency>
      <groupId>org.junit.jupiter</groupId>
      <artifactId>junit-jupiter-engine</artifactId>
    </dependency>
    <dependency>
      <groupId>org.junit.jupiter</groupId>
      <artifactId>junit-jupiter-migrationsupport</artifactId>
    </dependency>
    <dependency>
      <groupId>org.junit.vintage</groupId>
      <artifactId>junit-vintage-engine</artifactId>
    </dependency>
    <dependency>
      <groupId>commons-codec</groupId>
      <artifactId>commons-codec</artifactId>
    </dependency>
    <dependency>
        <groupId>org.hamcrest</groupId>
        <artifactId>hamcrest-core</artifactId>
    </dependency>
    <dependency>
        <groupId>org.hamcrest</groupId>
        <artifactId>hamcrest-library</artifactId>
    </dependency>
    <dependency>
      <groupId>org.mockito</groupId>
      <artifactId>mockito-core</artifactId>
    </dependency>
=======
    <dependencies>
        <dependency>
            <groupId>org.neo4j</groupId>
            <artifactId>neo4j</artifactId>
            <version>${neo4j.version}</version>
            <!-- In this context, keep this artifact as type pom -->
            <type>pom</type>
            <exclusions>
                <exclusion>
                    <artifactId>neo4j-udc</artifactId>
                    <groupId>org.neo4j</groupId>
                </exclusion>
            </exclusions>
        </dependency>
        <dependency>
            <groupId>org.neo4j</groupId>
            <artifactId>neo4j-slf4j</artifactId>
            <version>${neo4j.version}</version>
        </dependency>
        <dependency>
            <groupId>org.neo4j</groupId>
            <artifactId>neo4j-shell</artifactId>
            <version>${neo4j.version}</version>
        </dependency>

        <dependency>
            <groupId>org.mockito</groupId>
            <artifactId>mockito-core</artifactId>
            <scope>test</scope>
        </dependency>
>>>>>>> 080a84d1

        <dependency>
            <groupId>org.neo4j.doc</groupId>
            <artifactId>neo4j-graphviz</artifactId>
            <version>${project.version}</version>
            <scope>test</scope>
        </dependency>
        <dependency>
            <groupId>org.neo4j.doc</groupId>
            <artifactId>neo4j-doc-tools</artifactId>
            <version>${project.version}</version>
            <scope>test</scope>
        </dependency>
        <dependency>
            <groupId>org.neo4j.doc</groupId>
            <artifactId>test-framework</artifactId>
            <version>${project.version}</version>
            <scope>test</scope>
        </dependency>
    </dependencies>

    <build>
        <plugins>
            <plugin>
                <groupId>org.apache.maven.plugins</groupId>
                <artifactId>maven-surefire-plugin</artifactId>
                <configuration>
                    <systemPropertyVariables>
                        <dbms.pagecache.memory.default.override>8m</dbms.pagecache.memory.default.override>
                    </systemPropertyVariables>
                </configuration>
            </plugin>
            <plugin>
                <artifactId>maven-dependency-plugin</artifactId>
                <executions>
                    <execution>
                        <id>get-javadoc-sources</id>
                        <phase>none</phase>
                    </execution>
                </executions>
            </plugin>
        </plugins>
    </build>

</project><|MERGE_RESOLUTION|>--- conflicted
+++ resolved
@@ -1,17 +1,3 @@
-<<<<<<< HEAD
-<project xmlns="http://maven.apache.org/POM/4.0.0" xmlns:xsi="http://www.w3.org/2001/XMLSchema-instance" xsi:schemaLocation="http://maven.apache.org/POM/4.0.0 http://maven.apache.org/maven-v4_0_0.xsd">
-  <modelVersion>4.0.0</modelVersion>
-  <parent>
-    <groupId>org.neo4j.doc</groupId>
-    <artifactId>neo4j-manual-parent</artifactId>
-    <version>3.5.0-SNAPSHOT</version>
-    <relativePath>..</relativePath>
-  </parent>
-  <groupId>org.neo4j.examples</groupId>
-  <artifactId>neo4j-examples</artifactId>
-  <name>Neo4j - Examples</name>
-  <version>3.5.0-SNAPSHOT</version>
-=======
 <?xml version="1.0" encoding="UTF-8"?>
 <project xmlns="http://maven.apache.org/POM/4.0.0"
          xmlns:xsi="http://www.w3.org/2001/XMLSchema-instance"
@@ -20,10 +6,9 @@
     <parent>
         <groupId>org.neo4j.doc</groupId>
         <artifactId>neo4j-manual-parent</artifactId>
-        <version>3.4.2-SNAPSHOT</version>
+        <version>3.5.0-SNAPSHOT</version>
         <relativePath>..</relativePath>
     </parent>
->>>>>>> 080a84d1
 
     <artifactId>neo4j-examples</artifactId>
     <name>Neo4j - Examples</name>
@@ -50,67 +35,11 @@
         </license>
     </licenses>
 
-<<<<<<< HEAD
-  <dependencies>
-    <dependency>
-      <groupId>org.neo4j</groupId>
-      <artifactId>neo4j</artifactId>
-      <version>${project.version}</version>
-      <exclusions>
-        <exclusion>
-          <artifactId>neo4j-udc</artifactId>
-          <groupId>org.neo4j</groupId>
-        </exclusion>
-      </exclusions>
-    </dependency>
-    <dependency>
-      <groupId>org.neo4j</groupId>
-      <artifactId>neo4j-shell</artifactId>
-      <version>${project.version}</version>
-    </dependency>
-
-    <dependency>
-      <groupId>org.neo4j.community</groupId>
-      <artifactId>it-test-support</artifactId>
-      <version>${project.version}</version>
-      <scope>test</scope>
-    </dependency>
-    <dependency>
-      <groupId>org.junit.jupiter</groupId>
-      <artifactId>junit-jupiter-engine</artifactId>
-    </dependency>
-    <dependency>
-      <groupId>org.junit.jupiter</groupId>
-      <artifactId>junit-jupiter-migrationsupport</artifactId>
-    </dependency>
-    <dependency>
-      <groupId>org.junit.vintage</groupId>
-      <artifactId>junit-vintage-engine</artifactId>
-    </dependency>
-    <dependency>
-      <groupId>commons-codec</groupId>
-      <artifactId>commons-codec</artifactId>
-    </dependency>
-    <dependency>
-        <groupId>org.hamcrest</groupId>
-        <artifactId>hamcrest-core</artifactId>
-    </dependency>
-    <dependency>
-        <groupId>org.hamcrest</groupId>
-        <artifactId>hamcrest-library</artifactId>
-    </dependency>
-    <dependency>
-      <groupId>org.mockito</groupId>
-      <artifactId>mockito-core</artifactId>
-    </dependency>
-=======
     <dependencies>
         <dependency>
             <groupId>org.neo4j</groupId>
             <artifactId>neo4j</artifactId>
-            <version>${neo4j.version}</version>
-            <!-- In this context, keep this artifact as type pom -->
-            <type>pom</type>
+            <version>${project.version}</version>
             <exclusions>
                 <exclusion>
                     <artifactId>neo4j-udc</artifactId>
@@ -134,7 +63,6 @@
             <artifactId>mockito-core</artifactId>
             <scope>test</scope>
         </dependency>
->>>>>>> 080a84d1
 
         <dependency>
             <groupId>org.neo4j.doc</groupId>
