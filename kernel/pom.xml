--- conflicted
+++ resolved
@@ -11,35 +11,10 @@
     </parent>
 
     <artifactId>neo4j-kernel-docs</artifactId>
-<<<<<<< HEAD
-    <version>3.5.0-SNAPSHOT</version>
-
-=======
->>>>>>> 080a84d1
     <name>Neo4j - Kernel Docs</name>
     <description>Documentation build for the Neo4j kernel.</description>
 
     <dependencies>
-<<<<<<< HEAD
-
-        <dependency>
-            <groupId>org.junit.jupiter</groupId>
-            <artifactId>junit-jupiter-engine</artifactId>
-        </dependency>
-        <dependency>
-            <groupId>org.junit.jupiter</groupId>
-            <artifactId>junit-jupiter-migrationsupport</artifactId>
-        </dependency>
-        <dependency>
-            <groupId>org.junit.vintage</groupId>
-            <artifactId>junit-vintage-engine</artifactId>
-        </dependency>
-        <dependency>
-            <groupId>commons-codec</groupId>
-            <artifactId>commons-codec</artifactId>
-        </dependency>
-=======
->>>>>>> 080a84d1
         <dependency>
             <groupId>org.neo4j.community</groupId>
             <artifactId>it-test-support</artifactId>
