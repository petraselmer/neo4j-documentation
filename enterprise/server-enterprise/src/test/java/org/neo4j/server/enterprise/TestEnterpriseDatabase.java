/**
 * Copyright (c) 2002-2013 "Neo Technology,"
 * Network Engine for Objects in Lund AB [http://neotechnology.com]
 *
 * This file is part of Neo4j.
 *
 * Neo4j is free software: you can redistribute it and/or modify
 * it under the terms of the GNU Affero General Public License as
 * published by the Free Software Foundation, either version 3 of the
 * License, or (at your option) any later version.
 *
 * This program is distributed in the hope that it will be useful,
 * but WITHOUT ANY WARRANTY; without even the implied warranty of
 * MERCHANTABILITY or FITNESS FOR A PARTICULAR PURPOSE.  See the
 * GNU Affero General Public License for more details.
 *
 * You should have received a copy of the GNU Affero General Public License
 * along with this program. If not, see <http://www.gnu.org/licenses/>.
 */
package org.neo4j.server.enterprise;

import org.junit.Test;
import org.neo4j.kernel.EmbeddedGraphDatabase;
import org.neo4j.server.configuration.Configurator;
<<<<<<< HEAD
import org.neo4j.server.configuration.MapBasedConfiguration;
import org.neo4j.test.TargetDirectory;
=======

import static org.hamcrest.CoreMatchers.is;
import static org.junit.Assert.assertThat;

>>>>>>> 5aa91396

public class TestEnterpriseDatabase
{
    @Test
    public void shouldStartInSingleModeByDefault() throws Throwable
    {
<<<<<<< HEAD
        Configuration config = new MapBasedConfiguration();
        config.setProperty( Configurator.DATABASE_LOCATION_PROPERTY_KEY,
                TargetDirectory.forTest( getClass() ).graphDbDir( true ).getAbsolutePath() );
        EnterpriseDatabase db = new EnterpriseDatabase( config );
=======
        EnterpriseDatabase db = new EnterpriseDatabase( Configurator.EMPTY );
>>>>>>> 5aa91396

        try
        {
            db.start();

            assertThat( db.getGraph(), is( EmbeddedGraphDatabase.class ) );
        }
        finally
        {
            db.stop();
        }
    }
}<|MERGE_RESOLUTION|>--- conflicted
+++ resolved
@@ -22,29 +22,17 @@
 import org.junit.Test;
 import org.neo4j.kernel.EmbeddedGraphDatabase;
 import org.neo4j.server.configuration.Configurator;
-<<<<<<< HEAD
-import org.neo4j.server.configuration.MapBasedConfiguration;
 import org.neo4j.test.TargetDirectory;
-=======
 
 import static org.hamcrest.CoreMatchers.is;
 import static org.junit.Assert.assertThat;
-
->>>>>>> 5aa91396
 
 public class TestEnterpriseDatabase
 {
     @Test
     public void shouldStartInSingleModeByDefault() throws Throwable
     {
-<<<<<<< HEAD
-        Configuration config = new MapBasedConfiguration();
-        config.setProperty( Configurator.DATABASE_LOCATION_PROPERTY_KEY,
-                TargetDirectory.forTest( getClass() ).graphDbDir( true ).getAbsolutePath() );
-        EnterpriseDatabase db = new EnterpriseDatabase( config );
-=======
         EnterpriseDatabase db = new EnterpriseDatabase( Configurator.EMPTY );
->>>>>>> 5aa91396
 
         try
         {
