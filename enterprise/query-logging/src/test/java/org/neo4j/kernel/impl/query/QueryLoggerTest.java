/*
 * Copyright (c) 2002-2016 "Neo Technology,"
 * Network Engine for Objects in Lund AB [http://neotechnology.com]
 *
 * This file is part of Neo4j.
 *
 * Neo4j is free software: you can redistribute it and/or modify
 * it under the terms of the GNU Affero General Public License as
 * published by the Free Software Foundation, either version 3 of the
 * License, or (at your option) any later version.
 *
 * This program is distributed in the hope that it will be useful,
 * but WITHOUT ANY WARRANTY; without even the implied warranty of
 * MERCHANTABILITY or FITNESS FOR A PARTICULAR PURPOSE.  See the
 * GNU Affero General Public License for more details.
 *
 * You should have received a copy of the GNU Affero General Public License
 * along with this program. If not, see <http://www.gnu.org/licenses/>.
 */
package org.neo4j.kernel.impl.query;

<<<<<<< HEAD
import java.util.concurrent.TimeUnit;

import org.junit.Test;

=======
import org.junit.Test;
import org.mockito.InOrder;

import java.util.Arrays;
import java.util.Collections;
import java.util.HashMap;
import java.util.Map;
import java.util.concurrent.TimeUnit;

import org.neo4j.function.Factory;
import org.neo4j.helpers.Clock;
>>>>>>> d3b8d358
import org.neo4j.helpers.FakeClock;
import org.neo4j.logging.AssertableLogProvider;
import org.neo4j.kernel.impl.query.QueryLoggerKernelExtension.QueryLogger;

import static org.hamcrest.Matchers.sameInstance;
import static org.hamcrest.core.Is.is;
import static org.neo4j.logging.AssertableLogProvider.inLog;

public class QueryLoggerTest
{
    public static final String SESSION_1_NAME = "{session one}";
    public static final String SESSION_2_NAME = "{session two}";
    public static final String SESSION_3_NAME = "{session three}";
    public static final String QUERY_1 = "MATCH (n) RETURN n";
    public static final String QUERY_2 = "MATCH (a)--(b) RETURN b.name";
    public static final String QUERY_3 = "MATCH (c)-[:FOO]->(d) RETURN d.size";

    @Test
    public void shouldLogQuerySlowerThanThreshold() throws Exception
    {
        // given
        final AssertableLogProvider logProvider = new AssertableLogProvider();
        QuerySession session = session( SESSION_1_NAME );
        FakeClock clock = new FakeClock();
<<<<<<< HEAD
        QueryLogger queryLogger = new QueryLogger( clock, logProvider.getLog( getClass() ), 10/*ms*/ );

        // when
        queryLogger.startQueryExecution( session, QUERY_1 );
=======
        QueryLogger queryLogger = queryLoggerWithoutParams( logger, clock );
        queryLogger.init();

        // when
        queryLogger.startQueryExecution( session, "MATCH (n) RETURN n", Collections.<String,Object>emptyMap() );
>>>>>>> d3b8d358
        clock.forward( 11, TimeUnit.MILLISECONDS );
        queryLogger.endSuccess( session );

        // then
        logProvider.assertExactly(
                inLog( getClass() ).info( "%d ms: %s - %s", 11L, SESSION_1_NAME, QUERY_1 )
        );
    }

    @Test
    public void shouldNotLogQueryFasterThanThreshold() throws Exception
    {
        // given
        final AssertableLogProvider logProvider = new AssertableLogProvider();
        QuerySession session = session( SESSION_1_NAME );
        FakeClock clock = new FakeClock();
<<<<<<< HEAD
        QueryLogger queryLogger = new QueryLogger( clock, logProvider.getLog( getClass() ), 10/*ms*/ );

        // when
        queryLogger.startQueryExecution( session, QUERY_1 );
=======
        QueryLogger queryLogger = queryLoggerWithoutParams( logger, clock );
        queryLogger.init();

        // when
        queryLogger.startQueryExecution( session, "MATCH (n) RETURN n", Collections.<String,Object>emptyMap() );
>>>>>>> d3b8d358
        clock.forward( 9, TimeUnit.MILLISECONDS );
        queryLogger.endSuccess( session );

        // then
        logProvider.assertNoLoggingOccurred();
    }

    @Test
    public void shouldKeepTrackOfDifferentSessions() throws Exception
    {
        // given
        final AssertableLogProvider logProvider = new AssertableLogProvider();
        QuerySession session1 = session( SESSION_1_NAME );
        QuerySession session2 = session( SESSION_2_NAME );
        QuerySession session3 = session( SESSION_3_NAME );
        FakeClock clock = new FakeClock();
<<<<<<< HEAD
        QueryLogger queryLogger = new QueryLogger( clock, logProvider.getLog( getClass() ), 10/*ms*/ );

        // when
        queryLogger.startQueryExecution( session1, QUERY_1 );
        clock.forward( 1, TimeUnit.MILLISECONDS );
        queryLogger.startQueryExecution( session2, QUERY_2 );
        clock.forward( 1, TimeUnit.MILLISECONDS );
        queryLogger.startQueryExecution( session3, QUERY_3 );
=======
        QueryLogger queryLogger = queryLoggerWithoutParams( logger, clock );
        queryLogger.init();

        // when
        queryLogger.startQueryExecution( session1, "MATCH (a) RETURN a", Collections.<String,Object>emptyMap() );
        clock.forward( 1, TimeUnit.MILLISECONDS );
        queryLogger.startQueryExecution( session2, "MATCH (b) RETURN b", Collections.<String,Object>emptyMap() );
        clock.forward( 1, TimeUnit.MILLISECONDS );
        queryLogger.startQueryExecution( session3, "MATCH (c) RETURN c", Collections.<String,Object>emptyMap() );
>>>>>>> d3b8d358
        clock.forward( 7, TimeUnit.MILLISECONDS );
        queryLogger.endSuccess( session3 );
        clock.forward( 7, TimeUnit.MILLISECONDS );
        queryLogger.endSuccess( session2 );
        clock.forward( 7, TimeUnit.MILLISECONDS );
        queryLogger.endSuccess( session1 );

        // then
        logProvider.assertExactly(
                inLog( getClass() ).info( "%d ms: %s - %s", 15L, SESSION_2_NAME, QUERY_2 ),
                inLog( getClass() ).info( "%d ms: %s - %s", 23L, SESSION_1_NAME, QUERY_1 )
        );
    }

    @Test
    public void shouldLogQueryOnFailureEvenIfFasterThanThreshold() throws Exception
    {
        // given
        final AssertableLogProvider logProvider = new AssertableLogProvider();
        QuerySession session = session( SESSION_1_NAME );
        FakeClock clock = new FakeClock();
<<<<<<< HEAD
        QueryLogger queryLogger = new QueryLogger( clock, logProvider.getLog( getClass() ), 10/*ms*/ );
        RuntimeException failure = new RuntimeException();

        // when
        queryLogger.startQueryExecution( session, QUERY_1 );
=======
        QueryLogger queryLogger = queryLoggerWithoutParams( logger, clock );
        queryLogger.init();
        RuntimeException failure = new RuntimeException();

        // when
        queryLogger.startQueryExecution( session, "MATCH (n) RETURN n", Collections.<String,Object>emptyMap() );
>>>>>>> d3b8d358
        clock.forward( 1, TimeUnit.MILLISECONDS );
        queryLogger.endFailure( session, failure );

        // then
        logProvider.assertExactly(
                inLog( getClass() ).error( is( "1 ms: {session one} - MATCH (n) RETURN n" ), sameInstance( failure ) )
        );
    }

    @Test
    public void shouldLogQueryParameters() throws Exception
    {
        // given
        StringLogger logger = mock( StringLogger.class );
        QuerySession session = session( "{the session}" );
        FakeClock clock = new FakeClock();
        QueryLogger queryLogger = queryLoggerWithParams( logger, clock );
        queryLogger.init();

        // when
        Map<String,Object> params = new HashMap<>();
        params.put( "ages", Arrays.asList( 41, 42, 43 ) );
        queryLogger.startQueryExecution( session, "MATCH (n) WHERE n.age IN {ages} RETURN n", params );
        clock.forward( 11, TimeUnit.MILLISECONDS );
        queryLogger.endSuccess( session );

        // then
        verify( logger ).info(
                "SUCCESS 11 ms: {the session} - MATCH (n) WHERE n.age IN {ages} RETURN n - {ages: [41, 42, 43]}" );
    }

    @Test
    public void shouldLogQueryParametersOnFailure() throws Exception
    {
        // given
        StringLogger logger = mock( StringLogger.class );
        QuerySession session = session( "{the session}" );
        FakeClock clock = new FakeClock();
        QueryLogger queryLogger = queryLoggerWithParams( logger, clock );
        queryLogger.init();
        RuntimeException failure = new RuntimeException();

        // when
        Map<String,Object> params = new HashMap<>();
        params.put( "ages", Arrays.asList( 41, 42, 43 ) );
        queryLogger.startQueryExecution( session, "MATCH (n) WHERE n.age IN {ages} RETURN n", params );
        clock.forward( 1, TimeUnit.MILLISECONDS );
        queryLogger.endFailure( session, failure );

        // then
        verify( logger ).error(
                "FAILURE 1 ms: {the session} - MATCH (n) WHERE n.age IN {ages} RETURN n - {ages: [41, 42, 43]}",
                failure );
    }

    private static QueryLogger queryLoggerWithoutParams( StringLogger logger, Clock clock )
    {
        return new QueryLogger( clock, new LoggerFactory( logger ), 10/*ms*/, false );
    }

    private static QueryLogger queryLoggerWithParams( StringLogger logger, Clock clock )
    {
        return new QueryLogger( clock, new LoggerFactory( logger ), 10/*ms*/, true );
    }

    private static QuerySession session( final String data )
    {
        return new QuerySession()
        {
            @Override
            public String toString()
            {
                return data;
            }
        };
    }
}<|MERGE_RESOLUTION|>--- conflicted
+++ resolved
@@ -19,14 +19,7 @@
  */
 package org.neo4j.kernel.impl.query;
 
-<<<<<<< HEAD
-import java.util.concurrent.TimeUnit;
-
 import org.junit.Test;
-
-=======
-import org.junit.Test;
-import org.mockito.InOrder;
 
 import java.util.Arrays;
 import java.util.Collections;
@@ -34,12 +27,11 @@
 import java.util.Map;
 import java.util.concurrent.TimeUnit;
 
-import org.neo4j.function.Factory;
 import org.neo4j.helpers.Clock;
->>>>>>> d3b8d358
 import org.neo4j.helpers.FakeClock;
+import org.neo4j.kernel.impl.query.QueryLoggerKernelExtension.QueryLogger;
 import org.neo4j.logging.AssertableLogProvider;
-import org.neo4j.kernel.impl.query.QueryLoggerKernelExtension.QueryLogger;
+import org.neo4j.logging.LogProvider;
 
 import static org.hamcrest.Matchers.sameInstance;
 import static org.hamcrest.core.Is.is;
@@ -53,6 +45,7 @@
     public static final String QUERY_1 = "MATCH (n) RETURN n";
     public static final String QUERY_2 = "MATCH (a)--(b) RETURN b.name";
     public static final String QUERY_3 = "MATCH (c)-[:FOO]->(d) RETURN d.size";
+    public static final String QUERY_4 = "MATCH (n) WHERE n.age IN {ages} RETURN n";
 
     @Test
     public void shouldLogQuerySlowerThanThreshold() throws Exception
@@ -61,18 +54,10 @@
         final AssertableLogProvider logProvider = new AssertableLogProvider();
         QuerySession session = session( SESSION_1_NAME );
         FakeClock clock = new FakeClock();
-<<<<<<< HEAD
-        QueryLogger queryLogger = new QueryLogger( clock, logProvider.getLog( getClass() ), 10/*ms*/ );
-
-        // when
-        queryLogger.startQueryExecution( session, QUERY_1 );
-=======
-        QueryLogger queryLogger = queryLoggerWithoutParams( logger, clock );
-        queryLogger.init();
-
-        // when
-        queryLogger.startQueryExecution( session, "MATCH (n) RETURN n", Collections.<String,Object>emptyMap() );
->>>>>>> d3b8d358
+        QueryLogger queryLogger = queryLoggerWithoutParams( logProvider, clock );
+
+        // when
+        queryLogger.startQueryExecution( session, QUERY_1, Collections.<String,Object>emptyMap() );
         clock.forward( 11, TimeUnit.MILLISECONDS );
         queryLogger.endSuccess( session );
 
@@ -89,18 +74,10 @@
         final AssertableLogProvider logProvider = new AssertableLogProvider();
         QuerySession session = session( SESSION_1_NAME );
         FakeClock clock = new FakeClock();
-<<<<<<< HEAD
-        QueryLogger queryLogger = new QueryLogger( clock, logProvider.getLog( getClass() ), 10/*ms*/ );
-
-        // when
-        queryLogger.startQueryExecution( session, QUERY_1 );
-=======
-        QueryLogger queryLogger = queryLoggerWithoutParams( logger, clock );
-        queryLogger.init();
-
-        // when
-        queryLogger.startQueryExecution( session, "MATCH (n) RETURN n", Collections.<String,Object>emptyMap() );
->>>>>>> d3b8d358
+        QueryLogger queryLogger = queryLoggerWithoutParams( logProvider, clock );
+
+        // when
+        queryLogger.startQueryExecution( session, QUERY_1, Collections.<String,Object>emptyMap() );
         clock.forward( 9, TimeUnit.MILLISECONDS );
         queryLogger.endSuccess( session );
 
@@ -117,26 +94,14 @@
         QuerySession session2 = session( SESSION_2_NAME );
         QuerySession session3 = session( SESSION_3_NAME );
         FakeClock clock = new FakeClock();
-<<<<<<< HEAD
-        QueryLogger queryLogger = new QueryLogger( clock, logProvider.getLog( getClass() ), 10/*ms*/ );
-
-        // when
-        queryLogger.startQueryExecution( session1, QUERY_1 );
-        clock.forward( 1, TimeUnit.MILLISECONDS );
-        queryLogger.startQueryExecution( session2, QUERY_2 );
-        clock.forward( 1, TimeUnit.MILLISECONDS );
-        queryLogger.startQueryExecution( session3, QUERY_3 );
-=======
-        QueryLogger queryLogger = queryLoggerWithoutParams( logger, clock );
-        queryLogger.init();
-
-        // when
-        queryLogger.startQueryExecution( session1, "MATCH (a) RETURN a", Collections.<String,Object>emptyMap() );
-        clock.forward( 1, TimeUnit.MILLISECONDS );
-        queryLogger.startQueryExecution( session2, "MATCH (b) RETURN b", Collections.<String,Object>emptyMap() );
-        clock.forward( 1, TimeUnit.MILLISECONDS );
-        queryLogger.startQueryExecution( session3, "MATCH (c) RETURN c", Collections.<String,Object>emptyMap() );
->>>>>>> d3b8d358
+        QueryLogger queryLogger = queryLoggerWithoutParams( logProvider, clock );
+
+        // when
+        queryLogger.startQueryExecution( session1, QUERY_1, Collections.<String,Object>emptyMap() );
+        clock.forward( 1, TimeUnit.MILLISECONDS );
+        queryLogger.startQueryExecution( session2, QUERY_2, Collections.<String,Object>emptyMap() );
+        clock.forward( 1, TimeUnit.MILLISECONDS );
+        queryLogger.startQueryExecution( session3, QUERY_3, Collections.<String,Object>emptyMap() );
         clock.forward( 7, TimeUnit.MILLISECONDS );
         queryLogger.endSuccess( session3 );
         clock.forward( 7, TimeUnit.MILLISECONDS );
@@ -158,20 +123,11 @@
         final AssertableLogProvider logProvider = new AssertableLogProvider();
         QuerySession session = session( SESSION_1_NAME );
         FakeClock clock = new FakeClock();
-<<<<<<< HEAD
-        QueryLogger queryLogger = new QueryLogger( clock, logProvider.getLog( getClass() ), 10/*ms*/ );
+        QueryLogger queryLogger = queryLoggerWithoutParams( logProvider, clock );
         RuntimeException failure = new RuntimeException();
 
         // when
-        queryLogger.startQueryExecution( session, QUERY_1 );
-=======
-        QueryLogger queryLogger = queryLoggerWithoutParams( logger, clock );
-        queryLogger.init();
-        RuntimeException failure = new RuntimeException();
-
-        // when
-        queryLogger.startQueryExecution( session, "MATCH (n) RETURN n", Collections.<String,Object>emptyMap() );
->>>>>>> d3b8d358
+        queryLogger.startQueryExecution( session, QUERY_1, Collections.<String,Object>emptyMap() );
         clock.forward( 1, TimeUnit.MILLISECONDS );
         queryLogger.endFailure( session, failure );
 
@@ -185,56 +141,57 @@
     public void shouldLogQueryParameters() throws Exception
     {
         // given
-        StringLogger logger = mock( StringLogger.class );
-        QuerySession session = session( "{the session}" );
-        FakeClock clock = new FakeClock();
-        QueryLogger queryLogger = queryLoggerWithParams( logger, clock );
-        queryLogger.init();
+        AssertableLogProvider logProvider = new AssertableLogProvider();
+        QuerySession session = session( SESSION_1_NAME );
+        FakeClock clock = new FakeClock();
+        QueryLogger queryLogger = queryLoggerWithParams( logProvider, clock );
 
         // when
         Map<String,Object> params = new HashMap<>();
         params.put( "ages", Arrays.asList( 41, 42, 43 ) );
-        queryLogger.startQueryExecution( session, "MATCH (n) WHERE n.age IN {ages} RETURN n", params );
+        queryLogger.startQueryExecution( session, QUERY_4, params );
         clock.forward( 11, TimeUnit.MILLISECONDS );
         queryLogger.endSuccess( session );
 
         // then
-        verify( logger ).info(
-                "SUCCESS 11 ms: {the session} - MATCH (n) WHERE n.age IN {ages} RETURN n - {ages: [41, 42, 43]}" );
+        logProvider.assertExactly(
+                inLog( getClass() ).info( "%d ms: %s - %s - %s", 11L, SESSION_1_NAME, QUERY_4, "{ages: [41, 42, 43]}" )
+        );
     }
 
     @Test
     public void shouldLogQueryParametersOnFailure() throws Exception
     {
         // given
-        StringLogger logger = mock( StringLogger.class );
-        QuerySession session = session( "{the session}" );
-        FakeClock clock = new FakeClock();
-        QueryLogger queryLogger = queryLoggerWithParams( logger, clock );
-        queryLogger.init();
+        AssertableLogProvider logProvider = new AssertableLogProvider();
+        QuerySession session = session( SESSION_2_NAME );
+        FakeClock clock = new FakeClock();
+        QueryLogger queryLogger = queryLoggerWithParams( logProvider, clock );
         RuntimeException failure = new RuntimeException();
 
         // when
         Map<String,Object> params = new HashMap<>();
         params.put( "ages", Arrays.asList( 41, 42, 43 ) );
-        queryLogger.startQueryExecution( session, "MATCH (n) WHERE n.age IN {ages} RETURN n", params );
+        queryLogger.startQueryExecution( session, QUERY_4, params );
         clock.forward( 1, TimeUnit.MILLISECONDS );
         queryLogger.endFailure( session, failure );
 
         // then
-        verify( logger ).error(
-                "FAILURE 1 ms: {the session} - MATCH (n) WHERE n.age IN {ages} RETURN n - {ages: [41, 42, 43]}",
-                failure );
-    }
-
-    private static QueryLogger queryLoggerWithoutParams( StringLogger logger, Clock clock )
-    {
-        return new QueryLogger( clock, new LoggerFactory( logger ), 10/*ms*/, false );
-    }
-
-    private static QueryLogger queryLoggerWithParams( StringLogger logger, Clock clock )
-    {
-        return new QueryLogger( clock, new LoggerFactory( logger ), 10/*ms*/, true );
+        logProvider.assertExactly(
+                inLog( getClass() ).error(
+                        is( "1 ms: {session two} - MATCH (n) WHERE n.age IN {ages} RETURN n - {ages: [41, 42, 43]}" ),
+                        sameInstance( failure ) )
+        );
+    }
+
+    private QueryLogger queryLoggerWithoutParams( LogProvider logProvider, Clock clock )
+    {
+        return new QueryLogger( clock, logProvider.getLog( getClass() ), 10/*ms*/, false );
+    }
+
+    private QueryLogger queryLoggerWithParams( LogProvider logProvider, Clock clock )
+    {
+        return new QueryLogger( clock, logProvider.getLog( getClass() ), 10/*ms*/, true );
     }
 
     private static QuerySession session( final String data )
