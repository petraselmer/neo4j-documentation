/*
 * Copyright (c) 2002-2015 "Neo Technology,"
 * Network Engine for Objects in Lund AB [http://neotechnology.com]
 *
 * This file is part of Neo4j.
 *
 * Neo4j is free software: you can redistribute it and/or modify
 * it under the terms of the GNU Affero General Public License as
 * published by the Free Software Foundation, either version 3 of the
 * License, or (at your option) any later version.
 *
 * This program is distributed in the hope that it will be useful,
 * but WITHOUT ANY WARRANTY; without even the implied warranty of
 * MERCHANTABILITY or FITNESS FOR A PARTICULAR PURPOSE.  See the
 * GNU Affero General Public License for more details.
 *
 * You should have received a copy of the GNU Affero General Public License
 * along with this program. If not, see <http://www.gnu.org/licenses/>.
 */
package org.neo4j.test.ha;

import org.junit.ClassRule;
import org.junit.Rule;
import org.junit.rules.ExternalResource;
import org.junit.runner.Description;
import org.junit.runners.model.Statement;

import java.io.File;
import java.io.IOException;
import java.util.Map;
import java.util.function.IntFunction;
import java.util.function.Predicate;

<<<<<<< HEAD
=======
import org.neo4j.function.IntFunction;
import org.neo4j.function.Predicate;
import org.neo4j.graphdb.GraphDatabaseService;
>>>>>>> 192a80ff
import org.neo4j.graphdb.config.Setting;
import org.neo4j.graphdb.factory.HighlyAvailableGraphDatabaseFactory;
import org.neo4j.kernel.impl.ha.ClusterManager;
import org.neo4j.kernel.impl.ha.ClusterManager.Builder;
import org.neo4j.kernel.impl.ha.ClusterManager.ClusterBuilder;
import org.neo4j.kernel.impl.ha.ClusterManager.ManagedCluster;
import org.neo4j.kernel.impl.ha.ClusterManager.Provider;
import org.neo4j.kernel.impl.ha.ClusterManager.StoreDirInitializer;
import org.neo4j.kernel.impl.util.Listener;
import org.neo4j.test.TargetDirectory;

<<<<<<< HEAD
import static java.util.Collections.singletonList;
=======
>>>>>>> 192a80ff
import static org.neo4j.cluster.ClusterSettings.default_timeout;
import static org.neo4j.graphdb.factory.GraphDatabaseSettings.pagecache_memory;
import static org.neo4j.graphdb.factory.GraphDatabaseSettings.store_internal_log_level;
import static org.neo4j.kernel.ha.HaSettings.tx_push_factor;
import static org.neo4j.kernel.impl.ha.ClusterManager.allSeesAllAsAvailable;

/**
 * Starts, manages and in the end shuts down an HA cluster as a JUnit {@code Rule} or {@link ClassRule}.
 * Basically this is {@link ClusterManager} in a JUnit {@link Rule} packaging.
 */
public class ClusterRule extends ExternalResource implements ClusterBuilder<ClusterRule>
{
    private ClusterManager.Builder clusterManagerBuilder;
    private ClusterManager clusterManager;
    private File storeDirectory;
<<<<<<< HEAD
    private List<Predicate<ManagedCluster>> availabilityChecks = singletonList( allSeesAllAsAvailable() );
=======
>>>>>>> 192a80ff
    private final TargetDirectory.TestDirectory testDirectory;
    private ManagedCluster cluster;

    public ClusterRule( Class<?> testClass )
    {
        this.testDirectory = TargetDirectory.testDirForTest( testClass );
        this.clusterManagerBuilder = new ClusterManager.Builder()
                .withSharedSetting( store_internal_log_level, "DEBUG" )
                .withSharedSetting( default_timeout, "1s" )
                .withSharedSetting( tx_push_factor, "0" )
                .withSharedSetting( pagecache_memory, "8m" )
                .withAvailabilityChecks( allSeesAllAsAvailable() );
    }

    @Override
    public ClusterRule withRootDirectory( File root )
    {
        throw new UnsupportedOperationException();
    }

    @Override
    public ClusterRule withSeedDir( final File seedDir )
    {
        return set( clusterManagerBuilder.withSeedDir( seedDir ) );
    }

    @Override
    public ClusterRule withStoreDirInitializer( StoreDirInitializer initializer )
    {
        return set( clusterManagerBuilder.withStoreDirInitializer( initializer ) );
    }

    @Override
    public ClusterRule withDbFactory( HighlyAvailableGraphDatabaseFactory dbFactory )
    {
        return set( clusterManagerBuilder.withDbFactory( dbFactory ) );
    }

    @Override
    public ClusterRule withProvider( Provider provider )
    {
        return set( clusterManagerBuilder.withProvider( provider ) );
    }

    @Override
    public ClusterRule withInstanceConfig( Map<String,IntFunction<String>> commonConfig )
    {
        return set( clusterManagerBuilder.withInstanceConfig( commonConfig ) );
    }

    @Override
    public ClusterRule withInstanceSetting( Setting<?> setting, IntFunction<String> valueFunction )
    {
        return set( clusterManagerBuilder.withInstanceSetting( setting, valueFunction ) );
    }

    @Override
    public ClusterRule withSharedConfig( Map<String,String> commonConfig )
    {
        return set( clusterManagerBuilder.withSharedConfig( commonConfig ) );
    }

    @Override
    public ClusterRule withSharedSetting( Setting<?> setting, String value )
    {
        return set( clusterManagerBuilder.withSharedSetting( setting, value ) );
    }

    @Override
    public ClusterRule withInitialDataset( Listener<GraphDatabaseService> transactor )
    {
        return set( clusterManagerBuilder.withInitialDataset( transactor ) );
    }

    @SafeVarargs
    @Override
    public final ClusterRule withAvailabilityChecks( Predicate<ManagedCluster>... checks )
    {
        return set( clusterManagerBuilder.withAvailabilityChecks( checks ) );
    }

    private ClusterRule set( Builder builder )
    {
        clusterManagerBuilder = builder;
        return this;
    }

    /**
     * Starts cluster with the configuration provided at instantiation time.
     */
    public ClusterManager.ManagedCluster startCluster() throws Exception
    {
        if ( cluster != null )
        {
            return cluster;
        }

        clusterManager = clusterManagerBuilder.withRootDirectory( storeDirectory ).build();
        try
        {
            clusterManager.start();
        }
        catch ( Throwable throwable )
        {
            throw new RuntimeException( throwable );
        }
        return this.cluster = clusterManager.getDefaultCluster();
    }

    @Override
    public Statement apply( final Statement base, final Description description )
    {
        Statement testMethod = new Statement()
        {
            @Override
            public void evaluate() throws Throwable
            {
                // If this is used as class rule then getMethodName() returns null, so use
                // getClassName() instead.
                String name = description.getMethodName() != null ?
                        description.getMethodName() : description.getClassName();
                storeDirectory = testDirectory.directory( name );
                base.evaluate();
            }
        };

        Statement testMethodWithBeforeAndAfter = super.apply( testMethod, description );

        return testDirectory.apply( testMethodWithBeforeAndAfter, description );
    }

    @Override
    protected void after()
    {
        try
        {
            if ( clusterManager != null )
            {
                clusterManager.shutdown();
            }
        }
        catch ( Throwable throwable )
        {
            throwable.printStackTrace();
        }
    }

    public File directory( String name )
    {
        return testDirectory.directory( name );
    }

    public File cleanDirectory( String name ) throws IOException
    {
        return testDirectory.cleanDirectory( name );
    }

    /**
     * Adapter for providing a static config value into a setting where per-instances dynamic config values
     * are supplied.
     *
     * @param value static config value.
     * @return this {@link ClusterRule} instance, for builder convenience.
     */
    public static IntFunction<String> constant( String value )
    {
        return ClusterManager.constant( value );
    }

    /**
     * Dynamic configuration value, of sorts. Can be used as input to {@link #config(Setting, IntFunction)}.
     * Some configuration values are a function of server id of the cluster member and this is a utility
     * for creating such dynamic configuration values.
     *
     * @param oneBasedServerId value onto which one-based server id is added. So for example
     * a value of 10 would have cluster member with server id 2 that config value set to 12.
     */
    public static IntFunction<String> intBase( final int oneBasedServerId )
    {
        return serverId -> String.valueOf( oneBasedServerId + serverId );
    }

    /**
     * Dynamic configuration value, of sorts. Can be used as input to {@link #config(Setting, IntFunction)}.
     * Some configuration values are a function of server id of the cluster member and this is a utility
     * for creating such dynamic configuration values.
     *
     * @param prefix string prefix for these config values.
     * @param oneBasedServerId value onto which one-based server id is added. So for example
     * a value of 10 would have cluster member with server id 2 that config value set to 12.
     * @return a string which has a prefix and an integer part, where the integer part is a function of
     * server id of the cluster member. Can be used to set config values like a host, where arguments could look
     * something like: {@code prefix: "localhost:" oneBasedServerId: 5000}.
     */
    public static IntFunction<String> stringWithIntBase( final String prefix, final int oneBasedServerId )
    {
        return serverId -> prefix + (oneBasedServerId + serverId);
    }
}<|MERGE_RESOLUTION|>--- conflicted
+++ resolved
@@ -31,12 +31,7 @@
 import java.util.function.IntFunction;
 import java.util.function.Predicate;
 
-<<<<<<< HEAD
-=======
-import org.neo4j.function.IntFunction;
-import org.neo4j.function.Predicate;
 import org.neo4j.graphdb.GraphDatabaseService;
->>>>>>> 192a80ff
 import org.neo4j.graphdb.config.Setting;
 import org.neo4j.graphdb.factory.HighlyAvailableGraphDatabaseFactory;
 import org.neo4j.kernel.impl.ha.ClusterManager;
@@ -48,10 +43,6 @@
 import org.neo4j.kernel.impl.util.Listener;
 import org.neo4j.test.TargetDirectory;
 
-<<<<<<< HEAD
-import static java.util.Collections.singletonList;
-=======
->>>>>>> 192a80ff
 import static org.neo4j.cluster.ClusterSettings.default_timeout;
 import static org.neo4j.graphdb.factory.GraphDatabaseSettings.pagecache_memory;
 import static org.neo4j.graphdb.factory.GraphDatabaseSettings.store_internal_log_level;
@@ -67,10 +58,7 @@
     private ClusterManager.Builder clusterManagerBuilder;
     private ClusterManager clusterManager;
     private File storeDirectory;
-<<<<<<< HEAD
-    private List<Predicate<ManagedCluster>> availabilityChecks = singletonList( allSeesAllAsAvailable() );
-=======
->>>>>>> 192a80ff
+
     private final TargetDirectory.TestDirectory testDirectory;
     private ManagedCluster cluster;
 
@@ -241,7 +229,7 @@
     }
 
     /**
-     * Dynamic configuration value, of sorts. Can be used as input to {@link #config(Setting, IntFunction)}.
+     * Dynamic configuration value, of sorts. Can be used as input to {@link #withInstanceConfig(Map)}.
      * Some configuration values are a function of server id of the cluster member and this is a utility
      * for creating such dynamic configuration values.
      *
@@ -254,7 +242,7 @@
     }
 
     /**
-     * Dynamic configuration value, of sorts. Can be used as input to {@link #config(Setting, IntFunction)}.
+     * Dynamic configuration value, of sorts. Can be used as input to {@link #withInstanceConfig(Map)}.
      * Some configuration values are a function of server id of the cluster member and this is a utility
      * for creating such dynamic configuration values.
      *
