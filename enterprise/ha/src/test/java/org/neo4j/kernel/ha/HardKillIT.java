/**
 * Copyright (c) 2002-2012 "Neo Technology,"
 * Network Engine for Objects in Lund AB [http://neotechnology.com]
 *
 * This file is part of Neo4j.
 *
 * Neo4j is free software: you can redistribute it and/or modify
 * it under the terms of the GNU Affero General Public License as
 * published by the Free Software Foundation, either version 3 of the
 * License, or (at your option) any later version.
 *
 * This program is distributed in the hope that it will be useful,
 * but WITHOUT ANY WARRANTY; without even the implied warranty of
 * MERCHANTABILITY or FITNESS FOR A PARTICULAR PURPOSE.  See the
 * GNU Affero General Public License for more details.
 *
 * You should have received a copy of the GNU Affero General Public License
 * along with this program. If not, see <http://www.gnu.org/licenses/>.
 */
package org.neo4j.kernel.ha;

import static java.util.concurrent.TimeUnit.SECONDS;
import static org.junit.Assert.assertEquals;
import static org.junit.Assert.assertTrue;
import static org.junit.Assert.fail;

import java.io.File;
import java.io.IOException;
import java.util.ArrayList;
import java.util.Arrays;
import java.util.List;
import java.util.concurrent.CountDownLatch;

import org.junit.Test;
import org.neo4j.cluster.ClusterSettings;
import org.neo4j.cluster.client.ClusterClient;
import org.neo4j.cluster.protocol.atomicbroadcast.AtomicBroadcastListener;
import org.neo4j.cluster.protocol.atomicbroadcast.AtomicBroadcastSerializer;
import org.neo4j.cluster.protocol.atomicbroadcast.Payload;
import org.neo4j.cluster.protocol.cluster.ClusterConfiguration;
import org.neo4j.graphdb.Node;
import org.neo4j.graphdb.Transaction;
import org.neo4j.graphdb.factory.GraphDatabaseBuilder;
import org.neo4j.graphdb.factory.HighlyAvailableGraphDatabaseFactory;
import org.neo4j.kernel.ha.cluster.paxos.MemberIsAvailable;
import org.neo4j.test.ProcessStreamHandler;
import org.neo4j.test.TargetDirectory;
import org.neo4j.tooling.GlobalGraphOperations;

public class HardKillIT
{
    private static final File path = TargetDirectory.forTest( HardKillIT.class ).graphDbDir( true );

    private ProcessStreamHandler processHandler;

    @Test
    public void testMasterSwitchHappensOnKillMinus9() throws Exception
    {
        Process proc = null;
        HighlyAvailableGraphDatabase dbWithId2 = null, dbWithId3 = null, oldMaster = null;
        try
        {
            proc = run( "1" );
            Thread.sleep( 12000 );
            dbWithId2 = startDb( 2 );
            dbWithId3 = startDb( 3 );

            assertTrue( !dbWithId2.isMaster() );
            assertTrue( !dbWithId3.isMaster() );

            final CountDownLatch newMasterAvailableLatch = new CountDownLatch( 1 );
            dbWithId2.getDependencyResolver().resolveDependency( ClusterClient.class ).addAtomicBroadcastListener(
                    new AtomicBroadcastListener()
            {
                @Override
                public void receive( Payload value )
                {
                    try
                    {
                        Object event = new AtomicBroadcastSerializer().receive( value );
                        if ( event instanceof MemberIsAvailable )
                        {
                            if ( ClusterConfiguration.COORDINATOR.equals( ((MemberIsAvailable) event).getRole() ) )
                            {
                                newMasterAvailableLatch.countDown();
                            }
                        }
                    }
                    catch ( Exception e )
                    {
                        fail( e.toString() );
                    }
                }
            } );
            proc.destroy();
            proc = null;

            newMasterAvailableLatch.await( 60, SECONDS );

            assertTrue( dbWithId2.isMaster() );
            assertTrue( !dbWithId3.isMaster() );
<<<<<<< HEAD

            HighlyAvailableGraphDatabase oldMaster = startDb( 1 );
=======
            
            oldMaster = startDb( 1 );
>>>>>>> 72a4d3f2
            long oldMasterNode = createNamedNode( oldMaster, "Old master" );
            assertEquals( oldMasterNode, getNamedNode( dbWithId2, "Old master" ) );
        }
        finally
        {
            if ( proc != null )
            {
                proc.destroy();
            }
            if ( oldMaster != null )
                oldMaster.shutdown();
            dbWithId2.shutdown();
            dbWithId3.shutdown();
        }
    }

    private long getNamedNode( HighlyAvailableGraphDatabase db, String name )
    {
        for ( Node node : GlobalGraphOperations.at( db ).getAllNodes() )
        {
            if ( name.equals( node.getProperty( "name", null ) ) )
            {
                return node.getId();
            }
        }
        fail( "Couldn't find named node '" + name + "' at " + db );
        // The lone above will prevent this return from happening
        return -1;
    }

    private long createNamedNode( HighlyAvailableGraphDatabase db, String name )
    {
        Transaction tx = db.beginTx();
        try
        {
            Node node = db.createNode();
            node.setProperty( "name", name );
            tx.success();
            return node.getId();
        }
        finally
        {
            tx.finish();
        }
    }

    private Process run( String machineId ) throws IOException
    {
        List<String> allArgs = new ArrayList<String>( Arrays.asList( "java", "-cp",
                System.getProperty( "java.class.path" ), HardKillIT.class.getName() ) );
        allArgs.add( machineId );

        Process process = Runtime.getRuntime().exec( allArgs.toArray( new String[allArgs.size()] ) );
        processHandler = new ProcessStreamHandler( process, false );
        processHandler.launch();
        return process;
    }

    /*
     * Used to launch the master instance
     */
    public static void main( String[] args )
    {
        int machineId = Integer.parseInt( args[0] );

        HighlyAvailableGraphDatabase db = startDb( machineId );
    }

    private static HighlyAvailableGraphDatabase startDb( int serverId )
    {
        GraphDatabaseBuilder builder = new HighlyAvailableGraphDatabaseFactory()
                .newHighlyAvailableDatabaseBuilder( path( serverId ) )
                .setConfig( ClusterSettings.initial_hosts, "127.0.0.1:5002,127.0.0.1:5003,127.0.0.1:5004" )
                .setConfig( ClusterSettings.cluster_server, "127.0.0.1:" + (5001 + serverId) )
                .setConfig( HaSettings.server_id, "" + serverId )
                .setConfig( HaSettings.ha_server, ":" + (8001 + serverId) )
                .setConfig( HaSettings.tx_push_factor, "0" );
        HighlyAvailableGraphDatabase db = (HighlyAvailableGraphDatabase) builder.newGraphDatabase();
        Transaction tx = db.beginTx();
        tx.finish();
        try
        {
            Thread.sleep( 2000 );
        }
        catch ( InterruptedException e )
        {
            throw new RuntimeException( e );
        }
        return db;
    }

    private static String path( int i )
    {
        return new File( path, "" + i ).getAbsolutePath();
    }
}<|MERGE_RESOLUTION|>--- conflicted
+++ resolved
@@ -42,6 +42,7 @@
 import org.neo4j.graphdb.Transaction;
 import org.neo4j.graphdb.factory.GraphDatabaseBuilder;
 import org.neo4j.graphdb.factory.HighlyAvailableGraphDatabaseFactory;
+import org.neo4j.kernel.ha.cluster.HighAvailabilityEvents;
 import org.neo4j.kernel.ha.cluster.paxos.MemberIsAvailable;
 import org.neo4j.test.ProcessStreamHandler;
 import org.neo4j.test.TargetDirectory;
@@ -80,7 +81,7 @@
                         Object event = new AtomicBroadcastSerializer().receive( value );
                         if ( event instanceof MemberIsAvailable )
                         {
-                            if ( ClusterConfiguration.COORDINATOR.equals( ((MemberIsAvailable) event).getRole() ) )
+                            if ( HighAvailabilityEvents.MASTER.equals( ((MemberIsAvailable) event).getRole() ) )
                             {
                                 newMasterAvailableLatch.countDown();
                             }
@@ -99,13 +100,8 @@
 
             assertTrue( dbWithId2.isMaster() );
             assertTrue( !dbWithId3.isMaster() );
-<<<<<<< HEAD
-
-            HighlyAvailableGraphDatabase oldMaster = startDb( 1 );
-=======
             
             oldMaster = startDb( 1 );
->>>>>>> 72a4d3f2
             long oldMasterNode = createNamedNode( oldMaster, "Old master" );
             assertEquals( oldMasterNode, getNamedNode( dbWithId2, "Old master" ) );
         }
@@ -116,7 +112,9 @@
                 proc.destroy();
             }
             if ( oldMaster != null )
+            {
                 oldMaster.shutdown();
+            }
             dbWithId2.shutdown();
             dbWithId3.shutdown();
         }
