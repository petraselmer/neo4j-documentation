/*
 * Copyright (c) 2002-2015 "Neo Technology,"
 * Network Engine for Objects in Lund AB [http://neotechnology.com]
 *
 * This file is part of Neo4j.
 *
 * Neo4j is free software: you can redistribute it and/or modify
 * it under the terms of the GNU Affero General Public License as
 * published by the Free Software Foundation, either version 3 of the
 * License, or (at your option) any later version.
 *
 * This program is distributed in the hope that it will be useful,
 * but WITHOUT ANY WARRANTY; without even the implied warranty of
 * MERCHANTABILITY or FITNESS FOR A PARTICULAR PURPOSE.  See the
 * GNU Affero General Public License for more details.
 *
 * You should have received a copy of the GNU Affero General Public License
 * along with this program. If not, see <http://www.gnu.org/licenses/>.
 */
package org.neo4j.kernel.ha.id;

import org.junit.Before;
import org.junit.Test;

import java.io.File;

import org.neo4j.com.RequestContext;
import org.neo4j.com.Response;
import org.neo4j.graphdb.mockfs.EphemeralFileSystemAbstraction;
import org.neo4j.kernel.IdType;
import org.neo4j.kernel.ha.DelegateInvocationHandler;
import org.neo4j.kernel.ha.com.RequestContextFactory;
import org.neo4j.kernel.ha.com.master.Master;
import org.neo4j.kernel.impl.store.id.IdGenerator;
import org.neo4j.kernel.impl.store.id.IdRange;
<<<<<<< HEAD
import org.neo4j.logging.NullLogProvider;
=======
import org.neo4j.kernel.logging.DevNullLoggingService;
>>>>>>> 7e5635cc

import static org.junit.Assert.assertEquals;
import static org.junit.Assert.assertFalse;
import static org.junit.Assert.assertTrue;
import static org.mockito.Matchers.any;
import static org.mockito.Matchers.eq;
import static org.mockito.Mockito.mock;
import static org.mockito.Mockito.times;
import static org.mockito.Mockito.verify;
import static org.mockito.Mockito.when;

public class HaIdGeneratorFactoryTest
{
    @Test
    public void slaveIdGeneratorShouldReturnFromAssignedRange() throws Exception
    {
        // GIVEN
        IdAllocation firstResult = new IdAllocation( new IdRange( new long[]{}, 42, 123 ), 123, 0 );
        Response<IdAllocation> response = response( firstResult );
        when( master.allocateIds( any( RequestContext.class ), any( IdType.class ) ) ).thenReturn( response );

        // WHEN
        IdGenerator gen = switchToSlave();

        // THEN
        for ( long i = firstResult.getIdRange().getRangeStart(); i < firstResult.getIdRange().getRangeLength(); i++ )
        {
            assertEquals(i, gen.nextId());
        }
        verify( master, times( 1 ) ).allocateIds( any( RequestContext.class ), eq( IdType.NODE ) );
    }

    @Test
    public void slaveIdGeneratorShouldAskForMoreWhenRangeIsOver() throws Exception
    {
        // GIVEN
        IdAllocation firstResult = new IdAllocation( new IdRange( new long[]{}, 42, 123 ), 42 + 123, 0 );
        IdAllocation secondResult = new IdAllocation( new IdRange( new long[]{}, 1042, 223 ), 1042 + 223, 0 );
        Response<IdAllocation> response = response( firstResult, secondResult );
        when( master.allocateIds( any( RequestContext.class ), any( IdType.class ) ) ).thenReturn( response );

        // WHEN
        IdGenerator gen = switchToSlave();

        // THEN
        long startAt = firstResult.getIdRange().getRangeStart();
        long forThatMany = firstResult.getIdRange().getRangeLength();
        for ( long i =startAt ; i < startAt + forThatMany; i++ )
        {
            assertEquals(i, gen.nextId());
        }
        verify( master, times( 1 ) ).allocateIds( any( RequestContext.class ), eq( IdType.NODE ) );

        startAt = secondResult.getIdRange().getRangeStart();
        forThatMany = secondResult.getIdRange().getRangeLength();
        for ( long i =startAt ; i < startAt + forThatMany; i++ )
        {
            assertEquals(i, gen.nextId());
        }

        verify( master, times( 2 ) ).allocateIds( any( RequestContext.class ), eq( IdType.NODE ) );
    }

    @Test
    public void shouldUseDefraggedIfPresent() throws Exception
    {
        // GIVEN
        long[] defragIds = {42, 27172828, 314159};
        IdAllocation firstResult = new IdAllocation( new IdRange( defragIds, 0, 0 ), 0, defragIds.length );
        Response<IdAllocation> response = response( firstResult );
        when( master.allocateIds( any( RequestContext.class ), any( IdType.class ) ) ).thenReturn( response );

        // WHEN
        IdGenerator gen = switchToSlave();

        // THEN
        for ( long defragId : defragIds )
        {
            assertEquals( defragId, gen.nextId() );
        }
    }

    @Test
    public void shouldMoveFromDefraggedToRange() throws Exception
    {
        // GIVEN
        long[] defragIds = {42, 27172828, 314159};
        IdAllocation firstResult = new IdAllocation( new IdRange( defragIds, 0, 10 ), 100, defragIds.length );
        Response<IdAllocation> response = response( firstResult );
        when( master.allocateIds( any( RequestContext.class ), any( IdType.class ) ) ).thenReturn( response );

        // WHEN
        IdGenerator gen = switchToSlave();

        // THEN
        for ( long defragId : defragIds )
        {
            assertEquals( defragId, gen.nextId() );
        }
    }

    @Test
    public void slaveShouldNeverAllowReducingHighId() throws Exception
    {
        // GIVEN
        final int highIdFromAllocation = 123;
        IdAllocation firstResult = new IdAllocation( new IdRange( new long[] {}, 42, highIdFromAllocation ),
                highIdFromAllocation, 0 );
        Response<IdAllocation> response = response( firstResult );
        when( master.allocateIds( any( RequestContext.class ), any( IdType.class ) ) ).thenReturn( response );

        // WHEN
        IdGenerator gen = switchToSlave();
        final int highIdFromUpdatedRecord = highIdFromAllocation + 1;
        gen.setHighId( highIdFromUpdatedRecord ); // Assume this is from a received transaction
        gen.nextId(); // that will ask the master for an IdRange

        // THEN
        assertEquals ( highIdFromUpdatedRecord, gen.getHighId() );
    }

    @Test
    public void shouldDeleteIdGeneratorsAsPartOfSwitchingToSlave() throws Exception
    {
        // GIVEN we're in master mode. We do that to allow HaIdGeneratorFactory to open id generators at all
        fac.switchToMaster();
        File idFile = new File( "my.id" );
        // ... opening an id generator as master
        fac.create( fs, idFile, 10 );
        IdGenerator idGenerator = fac.open( fs, idFile, 10, IdType.NODE, 10 );
        assertTrue( fs.fileExists( idFile ) );
        idGenerator.close();

        // WHEN switching to slave
        fac.switchToSlave();

        // THEN the .id file underneath should be deleted
        assertFalse( "Id file should've been deleted by now", fs.fileExists( idFile ) );
    }

    @Test
    public void shouldDeleteIdGeneratorsAsPartOfOpenAfterSwitchingToSlave() throws Exception
    {
        // GIVEN we're in master mode. We do that to allow HaIdGeneratorFactory to open id generators at all
        fac.switchToSlave();
        File idFile = new File( "my.id" );
        // ... opening an id generator as master
        fac.create( fs, idFile, 10 );

        // WHEN
        IdGenerator idGenerator = fac.open( fs, idFile, 10, IdType.NODE, 10 );

        // THEN
        assertFalse( "Id file should've been deleted by now", fs.fileExists( idFile ) );
    }

    private Master master;
    private DelegateInvocationHandler<Master> masterDelegate;
    private EphemeralFileSystemAbstraction fs;
    private HaIdGeneratorFactory fac;

    @Before
    public void before()
    {
        master = mock( Master.class );
        masterDelegate = new DelegateInvocationHandler<>( Master.class, NullLogProvider.getInstance() );
        fs = new EphemeralFileSystemAbstraction();
        fac  = new HaIdGeneratorFactory( masterDelegate, NullLogProvider.getInstance(),
                mock( RequestContextFactory.class ), fs );
    }

    @SuppressWarnings( "unchecked" )
    private Response<IdAllocation> response( IdAllocation firstValue, IdAllocation... additionalValues )
    {
        Response<IdAllocation> response = mock( Response.class );
        when( response.response() ).thenReturn( firstValue, additionalValues );
        return response;
    }

    private IdGenerator switchToSlave()
    {
        fac.switchToSlave();
        IdGenerator gen = fac.open( new File( "someFile" ), 10, IdType.NODE, 1 );
        masterDelegate.setDelegate( master );
        return gen;
    }
}<|MERGE_RESOLUTION|>--- conflicted
+++ resolved
@@ -33,11 +33,7 @@
 import org.neo4j.kernel.ha.com.master.Master;
 import org.neo4j.kernel.impl.store.id.IdGenerator;
 import org.neo4j.kernel.impl.store.id.IdRange;
-<<<<<<< HEAD
 import org.neo4j.logging.NullLogProvider;
-=======
-import org.neo4j.kernel.logging.DevNullLoggingService;
->>>>>>> 7e5635cc
 
 import static org.junit.Assert.assertEquals;
 import static org.junit.Assert.assertFalse;
@@ -166,8 +162,8 @@
         fac.switchToMaster();
         File idFile = new File( "my.id" );
         // ... opening an id generator as master
-        fac.create( fs, idFile, 10 );
-        IdGenerator idGenerator = fac.open( fs, idFile, 10, IdType.NODE, 10 );
+        fac.create( idFile, 10, true );
+        IdGenerator idGenerator = fac.open( idFile, 10, IdType.NODE, 10 );
         assertTrue( fs.fileExists( idFile ) );
         idGenerator.close();
 
@@ -185,10 +181,10 @@
         fac.switchToSlave();
         File idFile = new File( "my.id" );
         // ... opening an id generator as master
-        fac.create( fs, idFile, 10 );
-
-        // WHEN
-        IdGenerator idGenerator = fac.open( fs, idFile, 10, IdType.NODE, 10 );
+        fac.create( idFile, 10, true );
+
+        // WHEN
+        IdGenerator idGenerator = fac.open( idFile, 10, IdType.NODE, 10 );
 
         // THEN
         assertFalse( "Id file should've been deleted by now", fs.fileExists( idFile ) );
