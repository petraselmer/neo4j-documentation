--- conflicted
+++ resolved
@@ -31,12 +31,6 @@
 import org.neo4j.com.Response;
 import org.neo4j.com.TransactionNotPresentOnMasterException;
 import org.neo4j.com.storecopy.StoreWriter;
-<<<<<<< HEAD
-=======
-import org.neo4j.function.Consumer;
-import org.neo4j.function.Function;
-import org.neo4j.helpers.Clock;
->>>>>>> facc1be3
 import org.neo4j.kernel.DeadlockDetectedException;
 import org.neo4j.kernel.IdType;
 import org.neo4j.kernel.api.exceptions.Status;
@@ -123,26 +117,7 @@
     @Override
     public void start() throws Throwable
     {
-<<<<<<< HEAD
         conversationManager.start();
-=======
-        this.slaveLockSessions = new TimedRepository<>( new Function<RequestContext, Locks.Client>()
-            {
-                @Override public Locks.Client apply(RequestContext ctx)
-                {
-                    return spi.acquireClient().description(
-                            String.format("Locks held on behalf of slave `%d`, slave transaction id `%d`",
-                                    ctx.machineId(), ctx.getEventIdentifier() ) );
-                }
-            }, new Consumer<Locks.Client>()
-            {
-                @Override public void accept( Locks.Client value )
-                {
-                    value.close();
-                }
-            }, config.get( HaSettings.lock_read_timeout ) + TX_TIMEOUT_ADDITION, Clock.SYSTEM_CLOCK );
-        staleSlaveReaperJob = spi.scheduleRecurringJob( slaveLocksTimeout, unfinishedSessionsCheckInterval, slaveLockSessions );
->>>>>>> facc1be3
     }
 
     @Override
@@ -192,10 +167,10 @@
         // not, we use a one-off lock client. The way the client signals this is via the 'eventIdentifier' in the
         // request. -1 means no locks are held, any other number means there should be a matching lock session.
 
-        if(context.getEventIdentifier() == -1)
+        if ( context.getEventIdentifier() == -1 )
         {
             // Client is not holding locks, use a temporary lock client
-            try(Conversation conversation = conversationManager.acquire())
+            try ( Conversation conversation = conversationManager.startConversation( context ) )
             {
                 return commit0( context, preparedTransaction, conversation.getLocks() );
             }
@@ -223,8 +198,8 @@
         }
     }
 
-    private Response<Long> commit0( RequestContext context, TransactionRepresentation preparedTransaction, Locks
-            .Client locks ) throws IOException, org.neo4j.kernel.api.exceptions.TransactionFailureException
+    private Response<Long> commit0( RequestContext context, TransactionRepresentation preparedTransaction,
+                                    Locks.Client locks ) throws IOException, org.neo4j.kernel.api.exceptions.TransactionFailureException
     {
         if ( locks.trySharedLock( ResourceTypes.SCHEMA, ResourceTypes.schemaResource() ) )
         {
