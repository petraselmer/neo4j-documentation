/**
 * Copyright (c) 2002-2014 "Neo Technology,"
 * Network Engine for Objects in Lund AB [http://neotechnology.com]
 *
 * This file is part of Neo4j.
 *
 * Neo4j is free software: you can redistribute it and/or modify
 * it under the terms of the GNU Affero General Public License as
 * published by the Free Software Foundation, either version 3 of the
 * License, or (at your option) any later version.
 *
 * This program is distributed in the hope that it will be useful,
 * but WITHOUT ANY WARRANTY; without even the implied warranty of
 * MERCHANTABILITY or FITNESS FOR A PARTICULAR PURPOSE.  See the
 * GNU Affero General Public License for more details.
 *
 * You should have received a copy of the GNU Affero General Public License
 * along with this program. If not, see <http://www.gnu.org/licenses/>.
 */
package org.neo4j.cluster.member.paxos;

import java.io.IOException;
import java.io.ObjectInputStream;
import java.io.ObjectOutputStream;
import java.io.Serializable;
import java.net.URI;
import java.util.ArrayList;
import java.util.Map;
import java.util.concurrent.ExecutorService;
import java.util.concurrent.Executors;

import org.neo4j.cluster.InstanceId;
import org.neo4j.cluster.member.ClusterMemberEvents;
import org.neo4j.cluster.member.ClusterMemberListener;
import org.neo4j.cluster.protocol.atomicbroadcast.AtomicBroadcast;
import org.neo4j.cluster.protocol.atomicbroadcast.AtomicBroadcastListener;
import org.neo4j.cluster.protocol.atomicbroadcast.AtomicBroadcastSerializer;
import org.neo4j.cluster.protocol.atomicbroadcast.ObjectInputStreamFactory;
import org.neo4j.cluster.protocol.atomicbroadcast.ObjectOutputStreamFactory;
import org.neo4j.cluster.protocol.atomicbroadcast.Payload;
import org.neo4j.cluster.protocol.cluster.Cluster;
import org.neo4j.cluster.protocol.cluster.ClusterConfiguration;
import org.neo4j.cluster.protocol.cluster.ClusterListener;
import org.neo4j.cluster.protocol.heartbeat.Heartbeat;
import org.neo4j.cluster.protocol.heartbeat.HeartbeatListener;
import org.neo4j.cluster.protocol.snapshot.Snapshot;
import org.neo4j.cluster.protocol.snapshot.SnapshotProvider;
import org.neo4j.helpers.Function2;
import org.neo4j.helpers.Listeners;
import org.neo4j.helpers.NamedThreadFactory;
import org.neo4j.helpers.Predicate;
import org.neo4j.helpers.collection.Iterables;
import org.neo4j.kernel.impl.util.StringLogger;
import org.neo4j.kernel.lifecycle.Lifecycle;
import org.neo4j.kernel.logging.Logging;

import static org.neo4j.helpers.Predicates.in;
import static org.neo4j.helpers.Predicates.not;
import static org.neo4j.helpers.collection.Iterables.filter;
import static org.neo4j.helpers.collection.Iterables.toList;

/**
 * Paxos based implementation of {@link org.neo4j.cluster.member.ClusterMemberEvents}
 */
public class PaxosClusterMemberEvents implements ClusterMemberEvents, Lifecycle
{
    private Cluster cluster;
    private AtomicBroadcast atomicBroadcast;
    private StringLogger logger;
    protected AtomicBroadcastSerializer serializer;
    protected Iterable<ClusterMemberListener> listeners = Listeners.newListeners();
    private ClusterMembersSnapshot clusterMembersSnapshot;
    private ClusterListener.Adapter clusterListener;
    private Snapshot snapshot;
    private AtomicBroadcastListener atomicBroadcastListener;
    private ExecutorService executor;
    private final Predicate<ClusterMembersSnapshot> snapshotValidator;
    private final Heartbeat heartbeat;
    private HeartbeatListenerImpl heartbeatListener;
    private ObjectInputStreamFactory lenientObjectInputStream;
    private ObjectOutputStreamFactory lenientObjectOutputStream;
    private final NamedThreadFactory.Monitor namedThreadFactoryMonitor;

    public PaxosClusterMemberEvents( final Snapshot snapshot, Cluster cluster, Heartbeat heartbeat,
                                    AtomicBroadcast atomicBroadcast, Logging logging,
                                    Predicate<ClusterMembersSnapshot> validator,
                                    Function2<Iterable<MemberIsAvailable>, MemberIsAvailable,
                                    Iterable<MemberIsAvailable>> snapshotFilter,
                                    ObjectInputStreamFactory lenientObjectInputStream,
                                    ObjectOutputStreamFactory lenientObjectOutputStream,
                                    NamedThreadFactory.Monitor namedThreadFactoryMonitor )
    {
        this.snapshot = snapshot;
        this.cluster = cluster;
        this.heartbeat = heartbeat;
        this.atomicBroadcast = atomicBroadcast;
        this.lenientObjectInputStream = lenientObjectInputStream;
        this.lenientObjectOutputStream = lenientObjectOutputStream;
        this.namedThreadFactoryMonitor = namedThreadFactoryMonitor;
        this.logger = logging.getMessagesLog( getClass() );

        clusterListener = new ClusterListenerImpl();

        atomicBroadcastListener = new AtomicBroadcastListenerImpl();

        this.snapshotValidator = validator;

        clusterMembersSnapshot = new ClusterMembersSnapshot( snapshotFilter );
    }

    @Override
    public void addClusterMemberListener( ClusterMemberListener listener )
    {
        listeners = Listeners.addListener( listener, listeners );
    }

    @Override
    public void removeClusterMemberListener( ClusterMemberListener listener )
    {
        listeners = Listeners.removeListener( listener, listeners );
    }

    @Override
    public void init()
            throws Throwable
    {
        serializer = new AtomicBroadcastSerializer( lenientObjectInputStream, lenientObjectOutputStream );

        cluster.addClusterListener( clusterListener );

        atomicBroadcast.addAtomicBroadcastListener( atomicBroadcastListener );

        snapshot.setSnapshotProvider( new HighAvailabilitySnapshotProvider() );

        heartbeat.addHeartbeatListener( heartbeatListener = new HeartbeatListenerImpl() );

        executor = Executors.newSingleThreadExecutor(new NamedThreadFactory("Paxos event notification", namedThreadFactoryMonitor));
    }

    @Override
    public void start()
            throws Throwable
    {
    }

    @Override
    public void stop()
            throws Throwable
    {
    }

    @Override
    public void shutdown()
            throws Throwable
    {
        snapshot.setSnapshotProvider( null );

        if ( executor != null )
        {
            executor.shutdown();
            executor = null;
        }

        cluster.removeClusterListener( clusterListener );

        atomicBroadcast.removeAtomicBroadcastListener( atomicBroadcastListener );

        heartbeat.removeHeartbeatListener( heartbeatListener );
    }

    private class HighAvailabilitySnapshotProvider implements SnapshotProvider
    {
        @Override
        public void getState( ObjectOutputStream output ) throws IOException
        {
            output.writeObject( clusterMembersSnapshot );
        }

        @Override
        public void setState( ObjectInputStream input ) throws IOException, ClassNotFoundException
        {
            clusterMembersSnapshot = ClusterMembersSnapshot.class.cast( input.readObject() );

            if ( !snapshotValidator.accept( clusterMembersSnapshot ) )
            {
                executor.submit( new Runnable()
                {
                    @Override
                    public void run()
                    {
                        cluster.leave();
                    }
                } );
            }
            else
            {
                // Send current availability events to listeners
                Listeners.notifyListeners( listeners, executor, new Listeners.Notification<ClusterMemberListener>()
                {
                    @Override
                    public void notify( ClusterMemberListener listener )
                    {
                        for ( MemberIsAvailable memberIsAvailable : clusterMembersSnapshot.getCurrentAvailableMembers
                                () )
                        {
<<<<<<< HEAD
                            listener.memberIsAvailable( memberIsAvailable.getRole(),
                                    memberIsAvailable.getInstanceId(), memberIsAvailable.getRoleUri() );
=======
                            listener.memberIsAvailable( memberIsAvailable.getRole(), memberIsAvailable.getInstanceId(),
                                    memberIsAvailable.getRoleUri(), memberIsAvailable.getStoreId() );
>>>>>>> 816f76de
                        }
                    }
                } );
            }
        }
    }

    public static class UniqueRoleFilter
            implements Function2<Iterable<MemberIsAvailable>, MemberIsAvailable, Iterable<MemberIsAvailable>>
    {
        @Override
<<<<<<< HEAD
        public Iterable<MemberIsAvailable> apply( Iterable<MemberIsAvailable> previousSnapshot,
=======
        public Iterable<MemberIsAvailable> apply( final Iterable<MemberIsAvailable> previousSnapshot,
>>>>>>> 816f76de
                                                  final MemberIsAvailable newMessage )
        {
            return Iterables.append( newMessage, Iterables.filter( new Predicate<MemberIsAvailable>()
            {
                @Override
                public boolean accept( MemberIsAvailable item )
                {
                    return not( in( newMessage.getInstanceId() ) ).accept( item.getInstanceId() );
                }
            }, previousSnapshot ) );
<<<<<<< HEAD

        }
    }

    private static class UniqueInstanceFilter implements Predicate<MemberIsAvailable>
    {
        private final Set<InstanceId> roles = new HashSet<InstanceId>();
=======
>>>>>>> 816f76de

        }
    }

    public static class ClusterMembersSnapshot
            implements Serializable
    {
        private final
        Function2<Iterable<MemberIsAvailable>, MemberIsAvailable, Iterable<MemberIsAvailable>> nextSnapshotFunction;

        private Iterable<MemberIsAvailable> availableMembers = new ArrayList<>();

        public ClusterMembersSnapshot( Function2<Iterable<MemberIsAvailable>, MemberIsAvailable,
                Iterable<MemberIsAvailable>> nextSnapshotFunction )
        {
            this.nextSnapshotFunction = nextSnapshotFunction;
        }

        public void availableMember( MemberIsAvailable memberIsAvailable )
        {
            availableMembers = toList( nextSnapshotFunction.apply( availableMembers, memberIsAvailable ) );
        }

        public void unavailableMember( final InstanceId member )
        {
            availableMembers = toList( filter( new Predicate<MemberIsAvailable>()
            {
                @Override
                public boolean accept( MemberIsAvailable item )
                {
                    return !item.getInstanceId().equals( member );
                }
            }, availableMembers ) );
        }

        public void unavailableMember( final URI member, final InstanceId id, final String role )
        {
            availableMembers = toList( filter( new Predicate<MemberIsAvailable>()
            {
                @Override
                public boolean accept( MemberIsAvailable item )
                {
                    boolean matchByUriOrId = item.getClusterUri().equals( member ) || item.getInstanceId().equals( id );
                    boolean matchByRole = item.getRole().equals( role );

                    return !(matchByUriOrId && matchByRole);
                }
            }, availableMembers ) );
        }

        public Iterable<MemberIsAvailable> getCurrentAvailableMembers()
        {
            return availableMembers;
        }

        public Iterable<MemberIsAvailable> getCurrentAvailable( final InstanceId memberId )
        {
            return toList( Iterables.filter( new Predicate<MemberIsAvailable>()
            {
                @Override
                public boolean accept( MemberIsAvailable item )
                {
                    return item.getInstanceId().equals( memberId );
                }
            }, availableMembers ) );
        }

    }

    private class ClusterListenerImpl extends ClusterListener.Adapter
    {
        @Override
        public void enteredCluster( ClusterConfiguration clusterConfiguration )
        {
            // Catch up with elections
            for ( Map.Entry<String, InstanceId> memberRoles : clusterConfiguration.getRoles().entrySet() )
            {
                elected( memberRoles.getKey(), memberRoles.getValue(),
                        clusterConfiguration.getUriForId( memberRoles.getValue() ) );
            }
        }

        @Override
        public void elected( String role, final InstanceId instanceId, final URI electedMember )
        {
            if ( role.equals( ClusterConfiguration.COORDINATOR ) )
            {
                // Use the cluster coordinator as master for HA
                Listeners.notifyListeners( listeners, new Listeners.Notification<ClusterMemberListener>()
                {
                    @Override
                    public void notify( ClusterMemberListener listener )
                    {
                        listener.coordinatorIsElected( instanceId );
                    }
                } );
            }
        }

        @Override
        public void leftCluster( final InstanceId instanceId, URI member )
        {
            // Notify unavailability of members
            Listeners.notifyListeners( listeners, new Listeners.Notification<ClusterMemberListener>()
            {
                @Override
                public void notify( ClusterMemberListener listener )
                {
                    for ( MemberIsAvailable memberIsAvailable : clusterMembersSnapshot.getCurrentAvailable(
                            instanceId ) )
                    {
                        listener.memberIsUnavailable( memberIsAvailable.getRole(), instanceId );
                    }
                }
            } );

            clusterMembersSnapshot.unavailableMember( instanceId );
        }
    }

    private class AtomicBroadcastListenerImpl implements AtomicBroadcastListener
    {
        @Override
        public void receive( Payload payload )
        {
            try
            {
                final Object value = serializer.receive( payload );
                if ( value instanceof MemberIsAvailable )
                {
                    final MemberIsAvailable memberIsAvailable = (MemberIsAvailable) value;

                    // Update snapshot
                    clusterMembersSnapshot.availableMember( memberIsAvailable );

                    logger.info( "Snapshot:" + clusterMembersSnapshot.getCurrentAvailableMembers() );

                    Listeners.notifyListeners( listeners, new Listeners.Notification<ClusterMemberListener>()
                    {
                        @Override
                        public void notify( ClusterMemberListener listener )
                        {
                            listener.memberIsAvailable( memberIsAvailable.getRole(), memberIsAvailable.getInstanceId(),
                                    memberIsAvailable.getRoleUri(), memberIsAvailable.getStoreId() );
                        }
                    } );
                }
                else if ( value instanceof MemberIsUnavailable )
                {
                    final MemberIsUnavailable memberIsUnavailable = (MemberIsUnavailable) value;

                    // Update snapshot
                    clusterMembersSnapshot.unavailableMember(
                            memberIsUnavailable.getClusterUri(),
                            memberIsUnavailable.getInstanceId(),
                            memberIsUnavailable.getRole() );

                    Listeners.notifyListeners( listeners, new Listeners.Notification<ClusterMemberListener>()
                    {
                        @Override
                        public void notify( ClusterMemberListener listener )
                        {
                            listener.memberIsUnavailable( memberIsUnavailable.getRole(),
                                    memberIsUnavailable.getInstanceId() );
                        }
                    } );
                }
            }
            catch ( Throwable t )
            {
                logger.error( "Could not handle cluster member available message", t );
            }
        }
    }

    private class HeartbeatListenerImpl implements HeartbeatListener
    {
        @Override
        public void failed( final InstanceId server )
        {
            Listeners.notifyListeners( listeners, new Listeners.Notification<ClusterMemberListener>()
            {
                @Override
                public void notify( ClusterMemberListener listener )
                {
                    listener.memberIsFailed( server );
                }
            } );
        }

        @Override
        public void alive( final InstanceId server )
        {
            Listeners.notifyListeners( listeners, new Listeners.Notification<ClusterMemberListener>()
            {
                @Override
                public void notify( ClusterMemberListener listener )
                {
                    listener.memberIsAlive( server );
                }
            } );
        }
    }
}<|MERGE_RESOLUTION|>--- conflicted
+++ resolved
@@ -203,13 +203,8 @@
                         for ( MemberIsAvailable memberIsAvailable : clusterMembersSnapshot.getCurrentAvailableMembers
                                 () )
                         {
-<<<<<<< HEAD
-                            listener.memberIsAvailable( memberIsAvailable.getRole(),
-                                    memberIsAvailable.getInstanceId(), memberIsAvailable.getRoleUri() );
-=======
                             listener.memberIsAvailable( memberIsAvailable.getRole(), memberIsAvailable.getInstanceId(),
                                     memberIsAvailable.getRoleUri(), memberIsAvailable.getStoreId() );
->>>>>>> 816f76de
                         }
                     }
                 } );
@@ -221,11 +216,7 @@
             implements Function2<Iterable<MemberIsAvailable>, MemberIsAvailable, Iterable<MemberIsAvailable>>
     {
         @Override
-<<<<<<< HEAD
-        public Iterable<MemberIsAvailable> apply( Iterable<MemberIsAvailable> previousSnapshot,
-=======
         public Iterable<MemberIsAvailable> apply( final Iterable<MemberIsAvailable> previousSnapshot,
->>>>>>> 816f76de
                                                   final MemberIsAvailable newMessage )
         {
             return Iterables.append( newMessage, Iterables.filter( new Predicate<MemberIsAvailable>()
@@ -236,17 +227,6 @@
                     return not( in( newMessage.getInstanceId() ) ).accept( item.getInstanceId() );
                 }
             }, previousSnapshot ) );
-<<<<<<< HEAD
-
-        }
-    }
-
-    private static class UniqueInstanceFilter implements Predicate<MemberIsAvailable>
-    {
-        private final Set<InstanceId> roles = new HashSet<InstanceId>();
-=======
->>>>>>> 816f76de
-
         }
     }
 
