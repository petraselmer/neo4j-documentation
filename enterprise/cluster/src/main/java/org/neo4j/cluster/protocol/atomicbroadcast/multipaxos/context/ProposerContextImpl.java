/*
 * Copyright (c) 2002-2016 "Neo Technology,"
 * Network Engine for Objects in Lund AB [http://neotechnology.com]
 *
 * This file is part of Neo4j.
 *
 * Neo4j is free software: you can redistribute it and/or modify
 * it under the terms of the GNU Affero General Public License as
 * published by the Free Software Foundation, either version 3 of the
 * License, or (at your option) any later version.
 *
 * This program is distributed in the hope that it will be useful,
 * but WITHOUT ANY WARRANTY; without even the implied warranty of
 * MERCHANTABILITY or FITNESS FOR A PARTICULAR PURPOSE.  See the
 * GNU Affero General Public License for more details.
 *
 * You should have received a copy of the GNU Affero General Public License
 * along with this program. If not, see <http://www.gnu.org/licenses/>.
 */
package org.neo4j.cluster.protocol.atomicbroadcast.multipaxos.context;

import java.net.URI;
import java.util.Deque;
import java.util.HashMap;
import java.util.LinkedList;
import java.util.List;
import java.util.Map;

import org.neo4j.cluster.com.message.Message;
import org.neo4j.cluster.protocol.atomicbroadcast.multipaxos.InstanceId;
import org.neo4j.cluster.protocol.atomicbroadcast.multipaxos.PaxosInstance;
import org.neo4j.cluster.protocol.atomicbroadcast.multipaxos.PaxosInstanceStore;
import org.neo4j.cluster.protocol.atomicbroadcast.multipaxos.ProposerContext;
import org.neo4j.cluster.protocol.atomicbroadcast.multipaxos.ProposerMessage;
import org.neo4j.cluster.protocol.cluster.ClusterMessage;
import org.neo4j.cluster.protocol.heartbeat.HeartbeatContext;
import org.neo4j.cluster.timeout.Timeouts;
<<<<<<< HEAD
import org.neo4j.logging.LogProvider;
=======
import org.neo4j.function.Function;
import org.neo4j.helpers.collection.Iterables;
import org.neo4j.kernel.logging.Logging;
>>>>>>> 3317386c

import static org.neo4j.helpers.collection.Iterables.limit;
import static org.neo4j.helpers.collection.Iterables.toList;

class ProposerContextImpl
        extends AbstractContextImpl
        implements ProposerContext
{
    public static final int MAX_CONCURRENT_INSTANCES = 10;

    // ProposerContext
    private final Deque<Message> pendingValues;
    private final Map<InstanceId, Message> bookedInstances;

    private final PaxosInstanceStore paxosInstances;
    private HeartbeatContext heartbeatContext;

    ProposerContextImpl( org.neo4j.cluster.InstanceId me, CommonContextState commonState,
<<<<<<< HEAD
                         LogProvider logging,
                         Timeouts timeouts, PaxosInstanceStore paxosInstances )
=======
                         Logging logging,
                         Timeouts timeouts, PaxosInstanceStore paxosInstances,
                         HeartbeatContext heartbeatContext )
>>>>>>> 3317386c
    {
        super( me, commonState, logging, timeouts );
        this.paxosInstances = paxosInstances;
        this.heartbeatContext = heartbeatContext;
        pendingValues = new LinkedList<>(  );
        bookedInstances = new HashMap<>();
    }

    private ProposerContextImpl( org.neo4j.cluster.InstanceId me, CommonContextState commonState, LogProvider logging,
                                 Timeouts timeouts, Deque<Message> pendingValues,
                                 Map<InstanceId, Message> bookedInstances, PaxosInstanceStore paxosInstances,
                                 HeartbeatContext heartbeatContext)
    {
        super( me, commonState, logging, timeouts );
        this.pendingValues = pendingValues;
        this.bookedInstances = bookedInstances;
        this.paxosInstances = paxosInstances;
        this.heartbeatContext = heartbeatContext;
    }

    @Override
    public InstanceId newInstanceId()
    {
        // Never propose something lower than last received instance id
        if ( commonState.lastKnownLearnedInstanceInCluster() >= commonState.nextInstanceId() )
        {
            commonState.setNextInstanceId( commonState.lastKnownLearnedInstanceInCluster() + 1 );
        }

        return new InstanceId( commonState.getAndIncrementInstanceId() );
    }

    @Override
    public void leave()
    {
        pendingValues.clear();
        bookedInstances.clear();
        commonState.setNextInstanceId( 0 );

        paxosInstances.leave();
    }

    @Override
    public void bookInstance( InstanceId instanceId, Message message )
    {
        if ( message.getPayload() == null )
        {
            throw new IllegalArgumentException( "null payload for booking instance: " + message );
        }
        bookedInstances.put( instanceId, message );
    }

    @Override
    public PaxosInstance getPaxosInstance( InstanceId instanceId )
    {
        return paxosInstances.getPaxosInstance( instanceId );
    }

    @Override
    public void pendingValue( Message message )
    {
        pendingValues.offerFirst( message );
    }

    @Override
    public boolean hasPendingValues()
    {
        return !pendingValues.isEmpty();
    }

    @Override
    public Message popPendingValue()
    {
        return pendingValues.remove();
    }

    @Override
    public boolean canBookInstance()
    {
        return bookedInstances.size() < MAX_CONCURRENT_INSTANCES;
    }

    @Override
    public Message getBookedInstance( InstanceId id )
    {
        return bookedInstances.get( id );
    }

    @Override
    public Message<ProposerMessage> unbookInstance( InstanceId id )
    {
        return bookedInstances.remove( id );
    }

    @Override
    public int nrOfBookedInstances()
    {
        return bookedInstances.size();
    }

    @Override
    public List<URI> getAcceptors()
    {
        Iterable<URI> aliveMembers = Iterables.map( new Function<org.neo4j.cluster.InstanceId, URI>()
        {
            @Override
            public URI apply( org.neo4j.cluster.InstanceId instanceId ) throws RuntimeException
            {
                return heartbeatContext.getUriForId( instanceId );
            }
        }, heartbeatContext.getAlive() );

        return toList( limit( (int) Math.min(Iterables.count( aliveMembers ), commonState.getMaxAcceptors()), aliveMembers ) );
    }

    @Override
    public int getMinimumQuorumSize( List<URI> acceptors )
    {
        return (acceptors.size() / 2) + 1;
    }

    /**
     * This patches the booked instances that are pending in case the configuration of the cluster changes. This
     * should be called only when we learn a ConfigurationChangeState i.e. when we receive an accepted for
     * such a message. This won't "learn" the message, as in applying it on the cluster configuration, but will
     * just update properly the set of acceptors for pending instances.
     */
    @Override
    public void patchBookedInstances( ClusterMessage.ConfigurationChangeState value )
    {
        if ( value.getJoin() != null )
        {
            for ( InstanceId instanceId : bookedInstances.keySet() )
            {
                PaxosInstance instance = paxosInstances.getPaxosInstance( instanceId );
                if ( instance.getAcceptors() != null )
                {
                    instance.getAcceptors().remove( commonState.configuration().getMembers().get( value.getJoin()));

                    getLog( ProposerContext.class ).debug( "For booked instance " + instance +
                            " removed gone member "
                            + commonState.configuration().getMembers().get( value.getJoin() )
                            + " added joining member " +
                            value.getJoinUri() );

                    if ( !instance.getAcceptors().contains( value.getJoinUri() ) )
                    {
                        instance.getAcceptors().add( value.getJoinUri() );
                    }
                }
            }
        }
        else if ( value.getLeave() != null )
        {
            for ( InstanceId instanceId : bookedInstances.keySet() )
            {
                PaxosInstance instance = paxosInstances.getPaxosInstance( instanceId );
                if ( instance.getAcceptors() != null )
                {
                    getLog( ProposerContext.class ).debug( "For booked instance " + instance +
                            " removed leaving member "
                            + value.getLeave() + " (at URI " +
                            commonState.configuration().getMembers().get( value.getLeave() )
                            + ")" );
                    instance.getAcceptors().remove( commonState.configuration().getMembers().get(value.getLeave()));
                }
            }
        }
    }

<<<<<<< HEAD
    public ProposerContextImpl snapshot( CommonContextState commonStateSnapshot, LogProvider logging, Timeouts timeouts,
                                         PaxosInstanceStore paxosInstancesSnapshot )
=======
    public ProposerContextImpl snapshot( CommonContextState commonStateSnapshot, Logging logging, Timeouts timeouts,
                                         PaxosInstanceStore paxosInstancesSnapshot, HeartbeatContext heartbeatContext )
>>>>>>> 3317386c
    {
        return new ProposerContextImpl( me, commonStateSnapshot, logging, timeouts, new LinkedList<>( pendingValues ),
                new HashMap<>(bookedInstances), paxosInstancesSnapshot, heartbeatContext );
    }

    @Override
    public boolean equals( Object o )
    {
        if ( this == o )
        {
            return true;
        }
        if ( o == null || getClass() != o.getClass() )
        {
            return false;
        }

        ProposerContextImpl that = (ProposerContextImpl) o;

        if ( bookedInstances != null ? !bookedInstances.equals( that.bookedInstances ) : that.bookedInstances != null )
        {
            return false;
        }
        if ( paxosInstances != null ? !paxosInstances.equals( that.paxosInstances ) : that.paxosInstances != null )
        {
            return false;
        }
        if ( pendingValues != null ? !pendingValues.equals( that.pendingValues ) : that.pendingValues != null )
        {
            return false;
        }

        return true;
    }

    @Override
    public int hashCode()
    {
        int result = pendingValues != null ? pendingValues.hashCode() : 0;
        result = 31 * result + (bookedInstances != null ? bookedInstances.hashCode() : 0);
        result = 31 * result + (paxosInstances != null ? paxosInstances.hashCode() : 0);
        return result;
    }
}<|MERGE_RESOLUTION|>--- conflicted
+++ resolved
@@ -35,13 +35,9 @@
 import org.neo4j.cluster.protocol.cluster.ClusterMessage;
 import org.neo4j.cluster.protocol.heartbeat.HeartbeatContext;
 import org.neo4j.cluster.timeout.Timeouts;
-<<<<<<< HEAD
-import org.neo4j.logging.LogProvider;
-=======
 import org.neo4j.function.Function;
 import org.neo4j.helpers.collection.Iterables;
-import org.neo4j.kernel.logging.Logging;
->>>>>>> 3317386c
+import org.neo4j.logging.LogProvider;
 
 import static org.neo4j.helpers.collection.Iterables.limit;
 import static org.neo4j.helpers.collection.Iterables.toList;
@@ -60,14 +56,9 @@
     private HeartbeatContext heartbeatContext;
 
     ProposerContextImpl( org.neo4j.cluster.InstanceId me, CommonContextState commonState,
-<<<<<<< HEAD
                          LogProvider logging,
-                         Timeouts timeouts, PaxosInstanceStore paxosInstances )
-=======
-                         Logging logging,
                          Timeouts timeouts, PaxosInstanceStore paxosInstances,
                          HeartbeatContext heartbeatContext )
->>>>>>> 3317386c
     {
         super( me, commonState, logging, timeouts );
         this.paxosInstances = paxosInstances;
@@ -238,13 +229,8 @@
         }
     }
 
-<<<<<<< HEAD
     public ProposerContextImpl snapshot( CommonContextState commonStateSnapshot, LogProvider logging, Timeouts timeouts,
-                                         PaxosInstanceStore paxosInstancesSnapshot )
-=======
-    public ProposerContextImpl snapshot( CommonContextState commonStateSnapshot, Logging logging, Timeouts timeouts,
                                          PaxosInstanceStore paxosInstancesSnapshot, HeartbeatContext heartbeatContext )
->>>>>>> 3317386c
     {
         return new ProposerContextImpl( me, commonStateSnapshot, logging, timeouts, new LinkedList<>( pendingValues ),
                 new HashMap<>(bookedInstances), paxosInstancesSnapshot, heartbeatContext );
