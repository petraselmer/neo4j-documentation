--- conflicted
+++ resolved
@@ -11,49 +11,11 @@
     </parent>
 
     <artifactId>neo4j-backup-docs</artifactId>
-<<<<<<< HEAD
-    <version>3.5.0-SNAPSHOT</version>
-
-=======
->>>>>>> 080a84d1
     <name>Neo4j - Backup Docs</name>
     <description>Documentation build for Neo4j Backup.</description>
 
     <dependencies>
         <dependency>
-<<<<<<< HEAD
-            <groupId>org.junit.jupiter</groupId>
-            <artifactId>junit-jupiter-engine</artifactId>
-        </dependency>
-        <dependency>
-            <groupId>org.junit.jupiter</groupId>
-            <artifactId>junit-jupiter-migrationsupport</artifactId>
-        </dependency>
-        <dependency>
-            <groupId>org.junit.vintage</groupId>
-            <artifactId>junit-vintage-engine</artifactId>
-        </dependency>
-        <dependency>
-            <groupId>org.neo4j</groupId>
-            <artifactId>neo4j</artifactId>
-            <version>${project.version}</version>
-            <scope>test</scope>
-        </dependency>
-        <dependency>
-            <groupId>org.neo4j</groupId>
-            <artifactId>neo4j-backup</artifactId>
-            <version>${project.version}</version>
-            <scope>test</scope>
-        </dependency>
-        <dependency>
-            <groupId>org.neo4j.community</groupId>
-            <artifactId>it-test-support</artifactId>
-            <version>${project.version}</version>
-            <scope>test</scope>
-        </dependency>
-        <dependency>
-=======
->>>>>>> 080a84d1
             <groupId>org.neo4j</groupId>
             <artifactId>neo4j-backup</artifactId>
             <version>${project.version}</version>
