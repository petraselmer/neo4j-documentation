--- conflicted
+++ resolved
@@ -106,7 +106,6 @@
             <version>${neo4j.version}</version>
         </dependency>
         <dependency>
-<<<<<<< HEAD
             <groupId>org.neo4j.community</groupId>
             <artifactId>cypher-it</artifactId>
             <version>${neo4j.version}</version>
@@ -114,9 +113,6 @@
             <type>test-jar</type>
         </dependency>
         <dependency>
-            <artifactId>neo4j-cypher</artifactId>
-=======
->>>>>>> fc3d98cc
             <groupId>org.neo4j</groupId>
             <artifactId>neo4j-cypher</artifactId>
             <version>${neo4j.version}</version>
