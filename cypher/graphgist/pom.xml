<<<<<<< HEAD
<project xmlns="http://maven.apache.org/POM/4.0.0" xmlns:xsi="http://www.w3.org/2001/XMLSchema-instance"
  xsi:schemaLocation="http://maven.apache.org/POM/4.0.0 http://maven.apache.org/xsd/maven-4.0.0.xsd">
  <modelVersion>4.0.0</modelVersion>
  <parent>
    <groupId>org.neo4j.doc</groupId>
    <artifactId>neo4j-cypher-docs-parent</artifactId>
    <version>3.5.0-SNAPSHOT</version>
    <relativePath>..</relativePath>
  </parent>
  <artifactId>neo4j-graphgist</artifactId>
  <version>3.5.0-SNAPSHOT</version>
  <name>Neo4j - GraphGist</name>
  <description>Cypher tutorial documentation tool.</description>
=======
<?xml version="1.0" encoding="UTF-8"?>
<project xmlns="http://maven.apache.org/POM/4.0.0"
         xmlns:xsi="http://www.w3.org/2001/XMLSchema-instance"
         xsi:schemaLocation="http://maven.apache.org/POM/4.0.0 http://maven.apache.org/xsd/maven-4.0.0.xsd">
    <modelVersion>4.0.0</modelVersion>
    <parent>
        <groupId>org.neo4j.doc</groupId>
        <artifactId>neo4j-cypher-docs-parent</artifactId>
        <version>3.4.2-SNAPSHOT</version>
        <relativePath>..</relativePath>
    </parent>
>>>>>>> 080a84d1

    <artifactId>neo4j-graphgist</artifactId>
    <name>Neo4j - GraphGist</name>
    <description>Cypher tutorial documentation tool.</description>

    <properties>
        <license-text.header>../../build/GPL-3-header.txt</license-text.header>
        <doclint-groups>none</doclint-groups>
    </properties>

    <dependencies>
        <!-- scala -->
        <dependency>
            <groupId>org.scala-lang</groupId>
            <artifactId>scala-library</artifactId>
            <version>${scala.version}</version>
        </dependency>

        <!-- neo4j-documentation -->
        <dependency>
            <groupId>org.neo4j.doc</groupId>
            <artifactId>test-framework-enterprise</artifactId>
            <version>${project.version}</version>
        </dependency>
        <dependency>
            <groupId>org.neo4j.doc</groupId>
            <artifactId>neo4j-graphviz</artifactId>
            <version>${project.version}</version>
            <scope>compile</scope>
        </dependency>

        <!-- neo4j -->
        <dependency>
            <groupId>org.neo4j</groupId>
            <artifactId>neo4j</artifactId>
            <version>${neo4j.version}</version>
        </dependency>
        <dependency>
            <groupId>org.neo4j</groupId>
            <artifactId>neo4j-enterprise-cypher</artifactId>
            <version>${neo4j.version}</version>
        </dependency>
        <dependency>
            <groupId>org.neo4j</groupId>
            <artifactId>neo4j-cypher</artifactId>
            <version>${neo4j.version}</version>
            <type>test-jar</type>
            <scope>compile</scope>
        </dependency>

<<<<<<< HEAD
    <dependency>
      <groupId>org.neo4j</groupId>
      <artifactId>neo4j</artifactId>
    </dependency>
    <dependency>
      <groupId>org.neo4j</groupId>
      <artifactId>neo4j-kernel</artifactId>
      <type>test-jar</type>
      <scope>compile</scope>
    </dependency>
    <dependency>
      <groupId>org.neo4j</groupId>
      <artifactId>neo4j-enterprise-kernel</artifactId>
      <type>test-jar</type>
      <scope>test</scope>
      <version>${neo4j.version}</version>
    </dependency>
    <dependency>
      <groupId>org.neo4j</groupId>
      <artifactId>neo4j-enterprise-cypher</artifactId>
      <scope>test</scope>
      <version>${neo4j.version}</version>
    </dependency>
    <dependency>
      <groupId>org.neo4j.community</groupId>
      <artifactId>it-test-support</artifactId>
      <version>${project.version}</version>
    </dependency>
    <dependency>
      <groupId>org.neo4j</groupId>
      <artifactId>neo4j-io</artifactId>
      <type>test-jar</type>
      <scope>compile</scope>
    </dependency>
    <dependency>
      <groupId>org.neo4j</groupId>
      <artifactId>neo4j-graphviz</artifactId>
      <scope>compile</scope>
    </dependency>
    <dependency>
      <groupId>org.neo4j</groupId>
      <artifactId>neo4j-cypher</artifactId>
      <type>test-jar</type>
      <scope>compile</scope>
    </dependency>
=======
        <!-- other -->
        <dependency>
            <groupId>org.hsqldb</groupId>
            <artifactId>hsqldb</artifactId>
        </dependency>
        <dependency>
            <groupId>org.apache.commons</groupId>
            <artifactId>commons-lang3</artifactId>
        </dependency>
        <dependency>
            <groupId>org.codehaus.jackson</groupId>
            <artifactId>jackson-mapper-asl</artifactId>
        </dependency>
    </dependencies>
>>>>>>> 080a84d1

    <build>
        <plugins>

            <plugin>
                <groupId>net.alchim31.maven</groupId>
                <artifactId>scala-maven-plugin</artifactId>
                <configuration>
                    <scalaVersion>${scala.version}</scalaVersion>
                    <scalaCompatVersion>${scala.binary.version}</scalaCompatVersion>
                </configuration>
            </plugin>

            <plugin>
                <artifactId>maven-jar-plugin</artifactId>
                <executions>
                    <execution>
                        <id>default-jar</id>
                        <configuration>
                            <archive>
                                <manifest>
                                    <mainClass>org.neo4j.doc.cypherdoc.Main</mainClass>
                                    <addDefaultImplementationEntries>true</addDefaultImplementationEntries>
                                </manifest>
                            </archive>
                        </configuration>
                    </execution>
                </executions>
            </plugin>

            <plugin>
                <groupId>org.codehaus.mojo</groupId>
                <artifactId>exec-maven-plugin</artifactId>
                <configuration>
                    <mainClass>org.neo4j.doc.cypherdoc.Main</mainClass>
                    <arguments>
                        <argument>src</argument>
                    </arguments>
                </configuration>
            </plugin>

        </plugins>
    </build>

</project><|MERGE_RESOLUTION|>--- conflicted
+++ resolved
@@ -1,18 +1,3 @@
-<<<<<<< HEAD
-<project xmlns="http://maven.apache.org/POM/4.0.0" xmlns:xsi="http://www.w3.org/2001/XMLSchema-instance"
-  xsi:schemaLocation="http://maven.apache.org/POM/4.0.0 http://maven.apache.org/xsd/maven-4.0.0.xsd">
-  <modelVersion>4.0.0</modelVersion>
-  <parent>
-    <groupId>org.neo4j.doc</groupId>
-    <artifactId>neo4j-cypher-docs-parent</artifactId>
-    <version>3.5.0-SNAPSHOT</version>
-    <relativePath>..</relativePath>
-  </parent>
-  <artifactId>neo4j-graphgist</artifactId>
-  <version>3.5.0-SNAPSHOT</version>
-  <name>Neo4j - GraphGist</name>
-  <description>Cypher tutorial documentation tool.</description>
-=======
 <?xml version="1.0" encoding="UTF-8"?>
 <project xmlns="http://maven.apache.org/POM/4.0.0"
          xmlns:xsi="http://www.w3.org/2001/XMLSchema-instance"
@@ -21,11 +6,9 @@
     <parent>
         <groupId>org.neo4j.doc</groupId>
         <artifactId>neo4j-cypher-docs-parent</artifactId>
-        <version>3.4.2-SNAPSHOT</version>
+        <version>3.5.0-SNAPSHOT</version>
         <relativePath>..</relativePath>
     </parent>
->>>>>>> 080a84d1
-
     <artifactId>neo4j-graphgist</artifactId>
     <name>Neo4j - GraphGist</name>
     <description>Cypher tutorial documentation tool.</description>
@@ -75,53 +58,6 @@
             <scope>compile</scope>
         </dependency>
 
-<<<<<<< HEAD
-    <dependency>
-      <groupId>org.neo4j</groupId>
-      <artifactId>neo4j</artifactId>
-    </dependency>
-    <dependency>
-      <groupId>org.neo4j</groupId>
-      <artifactId>neo4j-kernel</artifactId>
-      <type>test-jar</type>
-      <scope>compile</scope>
-    </dependency>
-    <dependency>
-      <groupId>org.neo4j</groupId>
-      <artifactId>neo4j-enterprise-kernel</artifactId>
-      <type>test-jar</type>
-      <scope>test</scope>
-      <version>${neo4j.version}</version>
-    </dependency>
-    <dependency>
-      <groupId>org.neo4j</groupId>
-      <artifactId>neo4j-enterprise-cypher</artifactId>
-      <scope>test</scope>
-      <version>${neo4j.version}</version>
-    </dependency>
-    <dependency>
-      <groupId>org.neo4j.community</groupId>
-      <artifactId>it-test-support</artifactId>
-      <version>${project.version}</version>
-    </dependency>
-    <dependency>
-      <groupId>org.neo4j</groupId>
-      <artifactId>neo4j-io</artifactId>
-      <type>test-jar</type>
-      <scope>compile</scope>
-    </dependency>
-    <dependency>
-      <groupId>org.neo4j</groupId>
-      <artifactId>neo4j-graphviz</artifactId>
-      <scope>compile</scope>
-    </dependency>
-    <dependency>
-      <groupId>org.neo4j</groupId>
-      <artifactId>neo4j-cypher</artifactId>
-      <type>test-jar</type>
-      <scope>compile</scope>
-    </dependency>
-=======
         <!-- other -->
         <dependency>
             <groupId>org.hsqldb</groupId>
@@ -136,7 +72,6 @@
             <artifactId>jackson-mapper-asl</artifactId>
         </dependency>
     </dependencies>
->>>>>>> 080a84d1
 
     <build>
         <plugins>
