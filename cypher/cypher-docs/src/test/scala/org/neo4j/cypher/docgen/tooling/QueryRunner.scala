--- conflicted
+++ resolved
@@ -93,19 +93,11 @@
   private def runSingleQuery(database: RestartableDatabase, queryText: String, assertions: QueryAssertions, content: TablePlaceHolder): QueryRunResult = {
     val format: (InternalTransaction) => (InternalExecutionResult) => Content = (tx: InternalTransaction) => formatter(database.getInnerDb, tx)(_)
 
-<<<<<<< HEAD
     val result: Either[Throwable, InternalTransaction => Content] =
       try {
-        val resultTry = Try(database.execute(queryText))
+        val resultTry = Try(database.executeWithParams(queryText, content.params:_*))
         (assertions, resultTry) match {
           // *** Success conditions
-=======
-      val result: Either[Throwable, InternalTransaction => Content] =
-        try {
-          val resultTry = Try(database.executeWithParams(queryText, content.params:_*))
-          (assertions, resultTry) match {
-            // *** Success conditions
->>>>>>> bbb152c9
 
           case (ResultAssertions(f), Success(r)) =>
             f(r)
