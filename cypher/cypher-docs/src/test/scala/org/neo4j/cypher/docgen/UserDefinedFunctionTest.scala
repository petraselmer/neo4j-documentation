--- conflicted
+++ resolved
@@ -48,24 +48,8 @@
         resultTable()
       }
     }
-<<<<<<< HEAD
-  }
-
-  @Test def call_a_udf() {
-    testQuery(
-      title = "Call a user-defined function",
-      text = "This calls the user-defined function `org.neo4j.procedure.example.join()`.",
-      queryText = "MATCH (n:Member) RETURN org.neo4j.function.example.join(collect(n.name)) AS members",
-      optionalResultExplanation = "",
-      assertions = (p) => {
-        assert(p.toList === List(Map("members" -> "John,Paul,George,Ringo")))
-      })
-  }
-=======
-
     p("""
         |For developing and deploying user-defined functions in Neo4j, see <<user-defined-functions, Extending Neo4j -> User-defined functions>>.""")
 
   }.build()
->>>>>>> 187025e2
 }