[[query-load-csv]]
= LOAD CSV

[abstract]
--
`LOAD CSV` is used to import data from CSV files.
--

* The URL of the CSV file is specified by using `FROM` followed by an arbitrary expression evaluating to the URL in question.
* It is required to specify a variable for the CSV data using `AS`.
* `LOAD CSV` supports resources compressed with _gzip_, _Deflate_, as well as _ZIP_ archives.
* CSV files can be stored on the database server and are then accessible using a `+file:///+` URL.
  Alternatively, `LOAD CSV` also supports accessing CSV files via _HTTPS_, _HTTP_, and _FTP_.
* `LOAD CSV` will follow _HTTP_ redirects but for security reasons it will not follow redirects that changes the protocol, for example if the redirect is going from _HTTPS_ to _HTTP_.
* `LOAD CSV` is often used in conjunction with the query hint `PERIODIC COMMIT`; more information on this may be found in <<query-using-periodic-commit-hint>>.

.Configuration settings for file URLs
<<<<<<< HEAD
ifdef::asciidoctor[<<operations-manual#config_dbms.security.allow_csv_import_from_file_urls, dbms.security.allow_csv_import_from_file_urls>>::]
ifndef::asciidoctor[`dbms.security.allow_csv_import_from_file_urls`::]
This setting determines if Cypher will allow the use of `file:///` URLs when loading data using `LOAD CSV`.
Such URLs identify files on the filesystem of the database server. Default is _true_.
Setting `dbms.security.allow_csv_import_from_file_urls=false` will completely disable access to the file system for `LOAD CSV`.

ifdef::asciidoctor[<<operations-manual#config_dbms.directories.import, dbms.directories.import>>::]
ifndef::asciidoctor[`dbms.directories.import`::]
Sets the root directory for `file:///` URLs used with the Cypher `LOAD CSV` clause.
This must be set to a single directory on the filesystem of the database server, and will make all requests to load from `file:///` URLs relative to the specified directory (similar to how a unix chroot operates).
=======
====
<<operations-manual#config_dbms.security.allow_csv_import_from_file_urls, dbms.security.allow_csv_import_from_file_urls>>::
This setting determines if Cypher will allow the use of `+file:///+` URLs when loading data using `LOAD CSV`.
Such URLs identify files on the filesystem of the database server. Default is _true_.
<<operations-manual#config_dbms.directories.import, dbms.directories.import>>::
Sets the root directory for `+file:///+` URLs used with the Cypher `LOAD CSV` clause.
This must be set to a single directory on the filesystem of the database server, and will make all requests to load from `+file:///+` URLs relative to the specified directory (similar to how a unix chroot operates).
>>>>>>> 54724740
The default value is _import_.
This is a security measure which prevents the database from accessing files outside the standard import directory.
Setting `dbms.directories.import` to be empty removes this security measure and instead allows access to any file on the system.
This is not recommended.

File URLs will be resolved relative to the `dbms.directories.import` directory.
For example, a file URL will typically look like `+file:///myfile.csv+` or `+file:///myproject/myfile.csv+`.

*  If `dbms.directories.import` is set to the default value _import_, using the above URLs in `LOAD CSV` would read from _<NEO4J_HOME>/import/myfile.csv_ and _<NEO4J_HOME>import/myproject/myfile.csv_ respectively.
*  If it is set to _/data/csv_, using the above URLs in `LOAD CSV` would read from _/data/csv/myfile.csv_ and _/data/csv/myproject/myfile.csv_ respectively.

See the examples below for further details.

There is also a worked example, see <<cypherdoc-importing-csv-files-with-cypher>>.

include::csv-file-format.asciidoc[leveloffset=+1]

include::import-data-from-a-csv-file.asciidoc[]

include::import-data-from-a-csv-file-containing-headers.asciidoc[]

include::import-data-from-a-csv-file-with-a-custom-field-delimiter.asciidoc[]

include::importing-large-amounts-of-data.asciidoc[]

include::setting-the-rate-of-periodic-commits.asciidoc[]

include::import-data-containing-escaped-characters.asciidoc[]

<|MERGE_RESOLUTION|>--- conflicted
+++ resolved
@@ -15,26 +15,14 @@
 * `LOAD CSV` is often used in conjunction with the query hint `PERIODIC COMMIT`; more information on this may be found in <<query-using-periodic-commit-hint>>.
 
 .Configuration settings for file URLs
-<<<<<<< HEAD
-ifdef::asciidoctor[<<operations-manual#config_dbms.security.allow_csv_import_from_file_urls, dbms.security.allow_csv_import_from_file_urls>>::]
-ifndef::asciidoctor[`dbms.security.allow_csv_import_from_file_urls`::]
-This setting determines if Cypher will allow the use of `file:///` URLs when loading data using `LOAD CSV`.
+<<operations-manual#config_dbms.security.allow_csv_import_from_file_urls, dbms.security.allow_csv_import_from_file_urls>>::
+This setting determines if Cypher will allow the use of `+file:///+` URLs when loading data using `LOAD CSV`.
 Such URLs identify files on the filesystem of the database server. Default is _true_.
 Setting `dbms.security.allow_csv_import_from_file_urls=false` will completely disable access to the file system for `LOAD CSV`.
 
-ifdef::asciidoctor[<<operations-manual#config_dbms.directories.import, dbms.directories.import>>::]
-ifndef::asciidoctor[`dbms.directories.import`::]
-Sets the root directory for `file:///` URLs used with the Cypher `LOAD CSV` clause.
-This must be set to a single directory on the filesystem of the database server, and will make all requests to load from `file:///` URLs relative to the specified directory (similar to how a unix chroot operates).
-=======
-====
-<<operations-manual#config_dbms.security.allow_csv_import_from_file_urls, dbms.security.allow_csv_import_from_file_urls>>::
-This setting determines if Cypher will allow the use of `+file:///+` URLs when loading data using `LOAD CSV`.
-Such URLs identify files on the filesystem of the database server. Default is _true_.
 <<operations-manual#config_dbms.directories.import, dbms.directories.import>>::
 Sets the root directory for `+file:///+` URLs used with the Cypher `LOAD CSV` clause.
 This must be set to a single directory on the filesystem of the database server, and will make all requests to load from `+file:///+` URLs relative to the specified directory (similar to how a unix chroot operates).
->>>>>>> 54724740
 The default value is _import_.
 This is a security measure which prevents the database from accessing files outside the standard import directory.
 Setting `dbms.directories.import` to be empty removes this security measure and instead allows access to any file on the system.
