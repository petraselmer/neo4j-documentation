--- conflicted
+++ resolved
@@ -22,13 +22,8 @@
 * An identifier: `n`, `x`, `rel`, `myFancyVariable`, `++`A name with weird stuff in it[]!`++`.
 * A property: `n.prop`, `x.prop`, `rel.thisProperty`, `++myFancyVariable.`(weird property name)`++`.
 * A dynamic property: `n["prop"]`, `rel[n.city + n.zip]`, `map[coll[0]]`.
-<<<<<<< HEAD
 * A parameter: `$param`, `$0`
 * A list of expressions: `['a', 'b']`, `[1, 2, 3]`, `['a', 2, n.property, $param]`, `[ ]`.
-=======
-* A parameter: `+{param}+`, `+{0}+`
-* A list of expressions: `["a", "b"]`, `[1, 2, 3]`, `["a", 2, n.property, +{param}+]`, `[ ]`.
->>>>>>> bf542996
 * A function call: `length(p)`, `nodes(p)`.
 * An aggregate function: `avg(x.prop)`, `count(*)`.
 * A path-pattern: `+(a)-->()<--(b)+`.
