[[execution-plans]]
= Execution plans

[abstract]
--
This section describes the operators used as part of a Cypher query's execution plan.
--

The task of executing a query is decomposed into _operators_, each of which implements a single unit of work.
The operators are combined into a structure called an _execution plan_.

Each operator is annotated with statistics.

`Rows`::
The number of rows that the operator produced. Only available if the query was profiled.
`EstimatedRows`::
If Neo4j used the cost-based compiler you will see the estimated number of rows that will be produced by the operator.
The compiler uses this estimate to choose a suitable execution plan.
`DbHits`::
Each operator will ask the Neo4j storage engine to do work such as retrieving or updating data.
A _database hit_ is an abstract unit of this storage engine work.

See <<how-do-i-profile-a-query>> for how to view the execution plan for a query.

For a deeper understanding of how each operator works, refer the relevant section.
Please remember that the statistics of the actual database where the queries run on will decide the plan used.
There is no guarantee that a specific query will always be solved with the same plan.

* <<execution-plan-operators-summary, Execution plan operators>>
* <<query-shortestpath-planning, Shortest path planning>>

// The conditional leveloffsets below are "wrong" for the neo4j/neo4j
// Asciidoc+DB45 docs build, but AsciiDoc is limited to a certain depth so it
// is not possible to set them correctly. The downstream docs build is happy
// with these values.


[[execution-plan-operators-summary]]
**Execution plan operators at a glance**

This table comprises all the execution plan operators ordered lexicographically.

* _Leaf_ operators, in most cases, locate the starting nodes and relationships required in order to execute the query.

* _Updating_ operators are used in queries that update the graph.

[options="header"]
|===
<<<<<<< HEAD
|Name                                                                       | Operator type          | Description
| <<query-plan-all-nodes-scan, AllNodesScan>>                                | Starting point | Reads all nodes from the node store.
| <<query-plan-anti-conditional-apply, AntiConditionalApply>>                | Combining | Checks whether a variable is `null`, and if so the right-hand side will be executed.
| <<query-plan-anti-semi-apply, AntiSemiApply>>                              | Combining | Tests for the existence of a pattern predicate.
| <<query-plan-apply, Apply>>                                                | Combining | `Apply` works by performing a nested loop.
| <<query-plan-assert-same-node, AssertSameNode>>                            | Combining | This operator is used to ensure that no uniqueness constraints are violated.
| <<query-plan-conditional-apply, ConditionalApply>>                         | Combining | Checks whether a variable is not `null`, and if so the right-hand side will be executed.
| <<query-plan-constraint-operation, Constraint operation>>                  | Update | Creates a constraint on a (label,property) pair.
| <<query-plan-create-node, CreateNode>>                                   | Update | Creates a node.
| <<query-plan-directed-relationship-by-id-seek, DirectedRelationshipByIdSeek>>  | Starting point | Reads one or more relationships by id from the relationship store.
| <<query-plan-distinct, Distinct>>                                          | Row | Removes duplicate rows from the incoming stream of rows.
| <<query-plan-eager, Eager>>                                                | Row | For isolation purposes, `Eager` ensures that operations affecting subsequent operations are executed fully for the whole dataset before continuing execution.
| <<query-plan-eager-aggregation, EagerAggregation>>                         | Row | Eagerly loads underlying results and stores it in a hashmap, using the grouping keys as the keys for the map.
| <<query-plan-empty-result, EmptyResult>>                                   | Update | Eagerly loads everything coming in to the EmptyResult operator and discards it.
| <<query-plan-expand-all, Expand(All) >>                                    | Expand | Given a start node, `Expand(All)` will follow incoming or outgoing relationships, depending on the pattern relationship.
| <<query-plan-expand-into, Expand(Into)>>                                   | Expand | When both the start and end node have already been found, `Expand(Into)` is used to find all connecting relationships between the two nodes.
| <<query-plan-filter, Filter>>                                              | Row | Filters each row coming from the child operator, only passing through rows that evaluate the predicates to `true`.
| <<query-plan-let-anti-semi-apply, LetAntiSemiApply>>                       | Combining | Tests for the absence of a pattern predicate in queries containing multiple pattern predicates.
| <<query-plan-let-semi-apply, LetSemiApply>>                                | Combining | Tests for the existence of a pattern predicate in queries containing multiple pattern predicates.
| <<query-plan-limit, Limit>>                                                | Row | Returns the first 'n' rows from the incoming input.
| <<query-plan-node-by-id-seek, NodeByIdSeek>>                               | Starting point | Reads one or more nodes by id from the node store.
| <<query-plan-node-by-label-scan, NodeByLabelScan>>                         | Starting point | Using the label index, fetches all nodes with a specific label on them from the node label index.
| <<query-plan-node-count-from-count-store, NodeCountFromCountStore>>        | Row | Uses the count store to answer questions about node counts.
| <<query-plan-node-hash-join, NodeHashJoin>>                                | Combining | Using a hash table, a `NodeHashJoin` joins the input coming from the left with the input coming from the right.
| <<query-plan-node-index-contains-scan, NodeIndexContainsScan>>             | Starting point | An index contains scan goes through all values stored in an index, and searches for entries containing a specific string.
| <<query-plan-node-index-scan, NodeIndexScan>>                              | Starting point | An index scan goes through all values stored in an index, and can be used to find all nodes with a particular label having a specified property.
| <<query-plan-node-index-seek, NodeIndexSeek>>                              | Starting point | Finds nodes using an index seek.
| <<query-plan-node-index-range-seek, NodeIndexSeekByRange>>                 | Starting point | Finds nodes using an index seek where the value of the property matches the given prefix string.
| <<query-plan-node-index-seek, NodeUniqueIndexSeek>>                        | Starting point | Finds nodes using an index seek within a unique index.
| <<query-plan-optional-expand-all, OptionalExpand(All)>>                    | Expand | Traverses relationships from the given node, and ensures that predicates are evaluated before producing rows.
| <<query-plan-call-procedure, ProcedureCall>>                               | Row | Calls a procedure.
| <<query-plan-projection, Projection>>                                      | Row | For each row from its input, projection evaluates a set of expressions and produces a row with the results of the expressions.
| <<query-plan-relationship-count-from-count-store, RelationshipCountFromCountStore>>    | Row | Uses the count store to answer questions about relationship counts.
| <<query-plan-select-or-anti-semi-apply, SelectOrAntiSemiApply>>            | Combining | Tests for the absence of a pattern predicate and evaluates a predicate.
| <<query-plan-select-or-semi-apply, SelectOrSemiApply>>                     | Combining | Tests for the existence of a pattern predicate and evaluates a predicate.
| <<query-plan-semi-apply, SemiApply>>                                       | Combining | Tests for the existence of a pattern predicate.
| <<query-plan-skip, Skip>>                                                  | Row | Skips 'n' rows from the incoming rows.
| <<query-plan-sort, Sort>>                                                  | Row | Sorts rows by a provided key.
| <<query-plan-top, Top>>                                                    | Row | Returns the first 'n' rows sorted by a provided key.
| <<query-plan-triadic, Triadic>>                                            | Combining | `Triadic` is used to solve triangular queries, such as the very common 'find my friend-of-friends that are not already my friend'.
| <<query-plan-undirected-relationship-by-id-seek, UndirectedRelationshipByIdSeek>> | Starting point | Reads one or more relationships by id from the relationship store.
| <<query-plan-union, Union>>                                                | Row | Concatenates the results from the right plan after the results of the left plan.
| <<query-plan-unwind, Unwind>>                                              | Row | Takes a list of values and returns one row per item in the list.
=======
|Name                                                                       | Description | Leaf? | Updating?
| <<query-plan-all-nodes-scan, AllNodesScan>>                                | Reads all nodes from the node store. | Y |
| <<query-plan-anti-conditional-apply, AntiConditionalApply>>                | Performs a nested loop. If a variable is `null`, the right-hand side will be executed. | |
| <<query-plan-anti-semi-apply, AntiSemiApply>>                              | Performs a nested loop. Tests for the absence of a pattern predicate. | |
| <<query-plan-apply, Apply>>                                                | Performs a nested loop. Yields rows from both the left-hand and right-hand side operators.  | |
| <<query-plan-argument, Argument>>                                | Indicates the variable to be used as an argument to the right-hand side of an `Apply` operator.  | Y |
| <<query-plan-assert-same-node, AssertSameNode>>                            | Used to ensure that no unique constraints are violated.  | |
| <<query-plan-cartesian-product, CartesianProduct>>                 | Produces a cartesian product of the inputs from the left-hand and right-hand operators.  | |
| <<query-plan-conditional-apply, ConditionalApply>>                         | Performs a nested loop. If a variable is not `null`, the right-hand side will be executed.  | |
| <<query-plan-create-index, CreateIndex>>              | Creates an index on a property for all nodes having a certain label.  | Y | Y
| <<query-plan-create-node, CreateNode>>              | Creates a node.  | Y | Y
| <<query-plan-create-node-property-existence-constraint, CreateNodePropertyExistenceConstraint>>     |  Creates an existence constraint on a property for all nodes having a certain label.  | Y | Y
| <<query-plan-create-relationship, CreateRelationship>>              | Creates a relationship.  | | Y
| <<query-plan-create-relationship-property-existence-constraint, CreateRelationshipPropertyExistenceConstraint>>     | Creates an existence constraint on a property for all relationships of a certain type.  | Y | Y
| <<query-plan-create-unique-constraint, CreateUniqueConstraint>>                  | Creates a unique constraint on a property for all nodes having a certain label.  | Y | Y
| <<query-plan-delete, Delete>>                                          | Deletes a node or relationship.  | | Y
| <<query-plan-detach-delete, DetachDelete>>               | Deletes a node and its relationships.  | | Y
| <<query-plan-directed-relationship-by-id-seek, DirectedRelationshipByIdSeek>>  | Reads one or more relationships by id from the relationship store.  | Y |
| <<query-plan-distinct, Distinct>>                                          | Drops duplicate rows from the incoming stream of rows.  | |
| <<query-plan-drop-index, DropIndex>>              | Drops an index from a property for all nodes having a certain label.  | Y | Y
| <<query-plan-drop-node-property-existence-constraint, DropNodePropertyExistenceConstraint>>     | Drops an existence constraint from a property for all nodes having a certain label.  | Y | Y
| <<query-plan-drop-relationship-property-existence-constraint, DropRelationshipPropertyExistenceConstraint>>     | Drops an existence constraint from a property for all relationships of a certain type.  | Y | Y
| <<query-plan-drop-unique-constraint, DropUniqueConstraint>>                  | Drops a unique constraint from a property for all nodes having a certain label.  | Y | Y
| <<query-plan-eager, Eager>>                                                | For isolation purposes, `Eager` ensures that operations affecting subsequent operations are executed fully for the whole dataset before continuing execution.  | |
| <<query-plan-eager-aggregation, EagerAggregation>>                         | Evaluates a grouping expression. | |
| <<query-plan-empty-result, EmptyResult>>                                   | Eagerly loads all incoming data and discards it. | |
| <<query-plan-empty-row, EmptyRow>>                                   | Returns a single row with no columns. | Y |
| <<query-plan-expand-all, Expand(All) >>                                    | Traverses incoming or outgoing relationships from a given node. | |
| <<query-plan-expand-into, Expand(Into)>>                                   | Finds all relationships between two nodes. | |
| <<query-plan-filter, Filter>>                                              | Filters each row coming from the child operator, only passing through rows that evaluate the predicates to `true`. | |
| <<query-plan-foreach, Foreach>>                                              | Performs a nested loop. Yields rows from the left-hand operator and discards rows from the right-hand operator. | |
| <<query-plan-let-anti-semi-apply, LetAntiSemiApply>>                       | Performs a nested loop. Tests for the absence of a pattern predicate in queries containing multiple pattern predicates. | |
| <<query-plan-let-select-or-semi-apply, LetSelectOrSemiApply>>              | Performs a nested loop. Tests for the presence of a pattern predicate that is combined with other predicates. | |
| <<query-plan-let-select-or-anti-semi-apply, LetSelectOrAntiSemiApply>>     | Performs a nested loop. Tests for the absence of a pattern predicate that is combined with other predicates. | |
| <<query-plan-let-semi-apply, LetSemiApply>>                                | Performs a nested loop. Tests for the presence of a pattern predicate in queries containing multiple pattern predicates. | |
| <<query-plan-limit, Limit>>                                                | Returns the first 'n' rows from the incoming input. | |
| <<query-plan-load-csv, LoadCSV>>                                                  | Loads data from a CSV source into the query. | Y |
| <<query-plan-lock, Lock>>                                                | Locks the start and end node when creating a relationship. | |
| <<query-plan-merge-into, Merge(Into)>>                                     | Either finds all relationships between two nodes or creates a new relationship between two nodes. | | Y
| <<query-plan-merge-create-node, MergeCreateNode>>            | Creates the node when failing to find the node. | Y | Y
| <<query-plan-merge-create-relationship, MergeCreateRelationship>>            | Creates the relationship when failing to find the relationship. | | Y
| <<query-plan-node-by-id-seek, NodeByIdSeek>>                               | Reads one or more nodes by id from the node store. | Y |
| <<query-plan-node-by-label-scan, NodeByLabelScan>>                         | Fetches all nodes with a specific label from the node label index. | Y |
| <<query-plan-node-count-from-count-store, NodeCountFromCountStore>>        | Uses the count store to answer questions about node counts. | Y |
| <<query-plan-node-hash-join, NodeHashJoin>>                                | Executes a hash join on node ids. | |
| <<query-plan-node-index-contains-scan, NodeIndexContainsScan>>             | Examines all values stored in an index, searching for entries containing a specific string. | Y |
| <<query-plan-node-index-ends-with-scan, NodeIndexEndsWithScan>>        | Examines all values stored in an index, searching for entries ending in a specific string. | Y |
| <<query-plan-node-index-scan, NodeIndexScan>>                              | Examines all values stored in an index, returning all nodes with a particular label having a specified property. | Y |
| <<query-plan-node-index-seek, NodeIndexSeek>>                              | Finds nodes using an index seek. | Y |
| <<query-plan-node-index-seek-by-range, NodeIndexSeekByRange>>                 | Finds nodes using an index seek where the value of the property matches the given prefix string. | Y |
//| <<query-plan-node-outer-hash-join, NodeOuterHashJoin>>      | xxx. | |
| <<query-plan-node-unique-index-seek, NodeUniqueIndexSeek>>                        | Finds nodes using an index seek within a unique index. | Y |
| <<query-plan-node-unique-index-seek-by-range, NodeUniqueIndexSeekByRange>>                 | Finds nodes using an index seek within a unique index where the value of the property matches the given prefix string. | Y |
| <<query-plan-optional, Optional>>                    | Yields a single row with all columns set to `null` if no data is returned by its source. | |
| <<query-plan-optional-expand-all, OptionalExpand(All)>>                    | Traverses relationships from a given node, producing a single row with the relationship and end node set to `null` if the predicates are not fulfilled. | |
| <<query-plan-optional-expand-into, OptionalExpand(Into)>>                    | Traverses all relationships between two nodes, producing a single row with the relationship and end node set to `null` if no matching relationships are found (the start node will be the node with the smallest degree). | |
| <<query-plan-procedure-call, ProcedureCall>>                               | Calls a procedure. | |
| <<query-plan-produce-result, ProduceResult>>                                   | Prepares the result so that it is consumable by the user. | |
| <<query-plan-project-endpoints, ProjectEndpoints>>                         | Projects the start and end node of a relationship. | |
| <<query-plan-projection, Projection>>                                      | Evaluates a set of expressions, producing a row with the results thereof. | Y |
| <<query-plan-relationship-count-from-count-store, RelationshipCountFromCountStore>>    | Uses the count store to answer questions about relationship counts. | Y |
| <<query-plan-remove-labels, RemoveLabels>>   | Deletes labels from a node. | | Y
| <<query-plan-roll-up-apply, RollUpApply>>      | Performs a nested loop. Executes a pattern expression or pattern comprehension. | |
| <<query-plan-select-or-anti-semi-apply, SelectOrAntiSemiApply>>            | Performs a nested loop. Tests for the absence of a pattern predicate if an expression predicate evaluates to `false`. | |
| <<query-plan-select-or-semi-apply, SelectOrSemiApply>>                     | Performs a nested loop. Tests for the presence of a pattern predicate if an expression predicate evaluates to `false`. | |
| <<query-plan-semi-apply, SemiApply>>                                       | Performs a nested loop. Tests for the presence of a pattern predicate. | |
| <<query-plan-set-labels, SetLabels>>                            | Sets labels on a node. | | Y
| <<query-plan-set-node-property, SetNodeProperty>>          | Sets a property on a node. | | Y
| <<query-plan-set-node-property-from-map, SetNodePropertyFromMap>>          | Sets properties from a map on a node. | | Y
| <<query-plan-set-property, SetProperty>>          | Sets a property on an entity, where the entity is determined at runtime to be either a node or relationship. | | Y
| <<query-plan-set-relationship-property, SetRelationshipProperty>>          | Sets a property on a relationship. | | Y
| <<query-plan-set-relationship-property-from-map, SetRelationshipPropertyFromMap>>    | Sets properties from a map on a relationship. | | Y
| <<query-plan-skip, Skip>>                                                  | Skips 'n' rows from the incoming rows. | |
| <<query-plan-sort, Sort>>                                                  | Sorts rows by a provided key. | |
| <<query-plan-top, Top>>                                                    | Returns the first 'n' rows sorted by a provided key. | |
| <<query-plan-triadic, Triadic>>                                            | Solve triangular queries, such as the very common 'find my friend-of-friends that are not already my friend'. | |
| <<query-plan-undirected-relationship-by-id-seek, UndirectedRelationshipByIdSeek>> | Reads one or more relationships by id from the relationship store. | Y |
| <<query-plan-union, Union>>                                                | Concatenates the results from the right-hand operator with the results from the left-hand operator. | |
| <<query-plan-unwind, Unwind>>                                              | Returns one row per item in a list. | |
| <<query-plan-update-graph, UpdateGraph>>                                   | Updates the graph. | Y | Y
| <<query-plan-value-hash-join, ValueHashJoin>>                       | Executes a hash join on arbitrary values. | |
| <<query-plan-varlength-expand-all, VarLengthExpand(All)>>                                   | Traverses variable-length relationships from a given node. | |
| <<query-plan-varlength-expand-into, VarLengthExpand(Into)>>                                   | Finds all variable-length relationships between two nodes. | |
>>>>>>> d03a3c35
|===


include::execution-plan-groups/operators.asciidoc[leveloffset=+1]

include::execution-plan-groups/query-shortestpath-planning.adoc[leveloffset=+1]
<|MERGE_RESOLUTION|>--- conflicted
+++ resolved
@@ -46,51 +46,6 @@
 
 [options="header"]
 |===
-<<<<<<< HEAD
-|Name                                                                       | Operator type          | Description
-| <<query-plan-all-nodes-scan, AllNodesScan>>                                | Starting point | Reads all nodes from the node store.
-| <<query-plan-anti-conditional-apply, AntiConditionalApply>>                | Combining | Checks whether a variable is `null`, and if so the right-hand side will be executed.
-| <<query-plan-anti-semi-apply, AntiSemiApply>>                              | Combining | Tests for the existence of a pattern predicate.
-| <<query-plan-apply, Apply>>                                                | Combining | `Apply` works by performing a nested loop.
-| <<query-plan-assert-same-node, AssertSameNode>>                            | Combining | This operator is used to ensure that no uniqueness constraints are violated.
-| <<query-plan-conditional-apply, ConditionalApply>>                         | Combining | Checks whether a variable is not `null`, and if so the right-hand side will be executed.
-| <<query-plan-constraint-operation, Constraint operation>>                  | Update | Creates a constraint on a (label,property) pair.
-| <<query-plan-create-node, CreateNode>>                                   | Update | Creates a node.
-| <<query-plan-directed-relationship-by-id-seek, DirectedRelationshipByIdSeek>>  | Starting point | Reads one or more relationships by id from the relationship store.
-| <<query-plan-distinct, Distinct>>                                          | Row | Removes duplicate rows from the incoming stream of rows.
-| <<query-plan-eager, Eager>>                                                | Row | For isolation purposes, `Eager` ensures that operations affecting subsequent operations are executed fully for the whole dataset before continuing execution.
-| <<query-plan-eager-aggregation, EagerAggregation>>                         | Row | Eagerly loads underlying results and stores it in a hashmap, using the grouping keys as the keys for the map.
-| <<query-plan-empty-result, EmptyResult>>                                   | Update | Eagerly loads everything coming in to the EmptyResult operator and discards it.
-| <<query-plan-expand-all, Expand(All) >>                                    | Expand | Given a start node, `Expand(All)` will follow incoming or outgoing relationships, depending on the pattern relationship.
-| <<query-plan-expand-into, Expand(Into)>>                                   | Expand | When both the start and end node have already been found, `Expand(Into)` is used to find all connecting relationships between the two nodes.
-| <<query-plan-filter, Filter>>                                              | Row | Filters each row coming from the child operator, only passing through rows that evaluate the predicates to `true`.
-| <<query-plan-let-anti-semi-apply, LetAntiSemiApply>>                       | Combining | Tests for the absence of a pattern predicate in queries containing multiple pattern predicates.
-| <<query-plan-let-semi-apply, LetSemiApply>>                                | Combining | Tests for the existence of a pattern predicate in queries containing multiple pattern predicates.
-| <<query-plan-limit, Limit>>                                                | Row | Returns the first 'n' rows from the incoming input.
-| <<query-plan-node-by-id-seek, NodeByIdSeek>>                               | Starting point | Reads one or more nodes by id from the node store.
-| <<query-plan-node-by-label-scan, NodeByLabelScan>>                         | Starting point | Using the label index, fetches all nodes with a specific label on them from the node label index.
-| <<query-plan-node-count-from-count-store, NodeCountFromCountStore>>        | Row | Uses the count store to answer questions about node counts.
-| <<query-plan-node-hash-join, NodeHashJoin>>                                | Combining | Using a hash table, a `NodeHashJoin` joins the input coming from the left with the input coming from the right.
-| <<query-plan-node-index-contains-scan, NodeIndexContainsScan>>             | Starting point | An index contains scan goes through all values stored in an index, and searches for entries containing a specific string.
-| <<query-plan-node-index-scan, NodeIndexScan>>                              | Starting point | An index scan goes through all values stored in an index, and can be used to find all nodes with a particular label having a specified property.
-| <<query-plan-node-index-seek, NodeIndexSeek>>                              | Starting point | Finds nodes using an index seek.
-| <<query-plan-node-index-range-seek, NodeIndexSeekByRange>>                 | Starting point | Finds nodes using an index seek where the value of the property matches the given prefix string.
-| <<query-plan-node-index-seek, NodeUniqueIndexSeek>>                        | Starting point | Finds nodes using an index seek within a unique index.
-| <<query-plan-optional-expand-all, OptionalExpand(All)>>                    | Expand | Traverses relationships from the given node, and ensures that predicates are evaluated before producing rows.
-| <<query-plan-call-procedure, ProcedureCall>>                               | Row | Calls a procedure.
-| <<query-plan-projection, Projection>>                                      | Row | For each row from its input, projection evaluates a set of expressions and produces a row with the results of the expressions.
-| <<query-plan-relationship-count-from-count-store, RelationshipCountFromCountStore>>    | Row | Uses the count store to answer questions about relationship counts.
-| <<query-plan-select-or-anti-semi-apply, SelectOrAntiSemiApply>>            | Combining | Tests for the absence of a pattern predicate and evaluates a predicate.
-| <<query-plan-select-or-semi-apply, SelectOrSemiApply>>                     | Combining | Tests for the existence of a pattern predicate and evaluates a predicate.
-| <<query-plan-semi-apply, SemiApply>>                                       | Combining | Tests for the existence of a pattern predicate.
-| <<query-plan-skip, Skip>>                                                  | Row | Skips 'n' rows from the incoming rows.
-| <<query-plan-sort, Sort>>                                                  | Row | Sorts rows by a provided key.
-| <<query-plan-top, Top>>                                                    | Row | Returns the first 'n' rows sorted by a provided key.
-| <<query-plan-triadic, Triadic>>                                            | Combining | `Triadic` is used to solve triangular queries, such as the very common 'find my friend-of-friends that are not already my friend'.
-| <<query-plan-undirected-relationship-by-id-seek, UndirectedRelationshipByIdSeek>> | Starting point | Reads one or more relationships by id from the relationship store.
-| <<query-plan-union, Union>>                                                | Row | Concatenates the results from the right plan after the results of the left plan.
-| <<query-plan-unwind, Unwind>>                                              | Row | Takes a list of values and returns one row per item in the list.
-=======
 |Name                                                                       | Description | Leaf? | Updating?
 | <<query-plan-all-nodes-scan, AllNodesScan>>                                | Reads all nodes from the node store. | Y |
 | <<query-plan-anti-conditional-apply, AntiConditionalApply>>                | Performs a nested loop. If a variable is `null`, the right-hand side will be executed. | |
@@ -174,7 +129,6 @@
 | <<query-plan-value-hash-join, ValueHashJoin>>                       | Executes a hash join on arbitrary values. | |
 | <<query-plan-varlength-expand-all, VarLengthExpand(All)>>                                   | Traverses variable-length relationships from a given node. | |
 | <<query-plan-varlength-expand-into, VarLengthExpand(Into)>>                                   | Finds all variable-length relationships between two nodes. | |
->>>>>>> d03a3c35
 |===
 
 
