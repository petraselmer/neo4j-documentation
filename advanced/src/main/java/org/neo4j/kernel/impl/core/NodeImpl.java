--- conflicted
+++ resolved
@@ -107,17 +107,12 @@
         ensureRelationshipMapNotNull( nodeManager );
         List<RelTypeElementIterator> relTypeList =
             new LinkedList<RelTypeElementIterator>();
-<<<<<<< HEAD
-        ArrayMap<String,IntArray> addMap =
-            nodeManager.getCowRelationshipAddMap( this );
-=======
         boolean hasModifications = nodeManager.getLockReleaser().hasRelationshipModifications( this );
         ArrayMap<String,IntArray> addMap = null;
         if ( hasModifications )
         {
             addMap = nodeManager.getCowRelationshipAddMap( this );
         }
->>>>>>> 65e87e4a
         for ( String type : relationshipMap.keySet() )
         {
             IntArray src = relationshipMap.get( type );
@@ -125,15 +120,11 @@
             IntArray add = null;
             if ( hasModifications )
             {
-<<<<<<< HEAD
-                relTypeList.add( RelTypeElement.create( type, this, src, add, remove ) );
-=======
                 remove = nodeManager.getCowRelationshipRemoveMap( this, type );
                 if ( addMap != null )
                 {
                     add = addMap.get( type );
                 }
->>>>>>> 65e87e4a
             }
 //            if ( src != null || add != null )
 //            {
@@ -166,22 +157,12 @@
         for ( RelationshipType type : types )
         {
             IntArray src = relationshipMap.get( type.name() );
-<<<<<<< HEAD
-            IntArray remove = nodeManager.getCowRelationshipRemoveMap(
-                this, type.name() );
-            IntArray add = nodeManager.getCowRelationshipAddMap( this,
-                type.name() );
-            if ( src != null || add != null )
-            {
-                relTypeList.add( RelTypeElement.create( type.name(), this, src, add, remove ) );
-=======
             IntArray remove = null;
             IntArray add = null;
             if ( hasModifications )
             {
                 remove = nodeManager.getCowRelationshipRemoveMap( this, type.name() );
                 add = nodeManager.getCowRelationshipAddMap( this, type.name() );
->>>>>>> 65e87e4a
             }
 //            if ( src != null || add != null )
 //            {
