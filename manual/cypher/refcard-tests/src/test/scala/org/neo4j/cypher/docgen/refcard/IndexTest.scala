/*
 * Copyright (c) 2002-2017 "Neo Technology,"
 * Network Engine for Objects in Lund AB [http://neotechnology.com]
 *
 * This file is part of Neo4j.
 *
 * Neo4j is free software: you can redistribute it and/or modify
 * it under the terms of the GNU General Public License as published by
 * the Free Software Foundation, either version 3 of the License, or
 * (at your option) any later version.
 *
 * This program is distributed in the hope that it will be useful,
 * but WITHOUT ANY WARRANTY; without even the implied warranty of
 * MERCHANTABILITY or FITNESS FOR A PARTICULAR PURPOSE.  See the
 * GNU General Public License for more details.
 *
 * You should have received a copy of the GNU General Public License
 * along with this program.  If not, see <http://www.gnu.org/licenses/>.
 */
package org.neo4j.cypher.docgen.refcard

import java.util.concurrent.TimeUnit

import org.neo4j.cypher.QueryStatisticsTestSupport
import org.neo4j.cypher.docgen.RefcardTest
import org.neo4j.cypher.internal.compiler.v3_1.executionplan.InternalExecutionResult

class IndexTest extends RefcardTest with QueryStatisticsTestSupport {
  val graphDescription = List("A:Person KNOWS B:Person")
  val title = "INDEX"
<<<<<<< HEAD
  val css = "write c4-4 c5-5 c6-3"
  override val linkId = "schema/index"
=======
  override val linkId = "query-schema-index"
>>>>>>> 5faaa5b8

  override def assert(name: String, result: InternalExecutionResult) {
    name match {
      case "create-index" =>
        assert(result.toList.size === 0)
        db.schema().awaitIndexesOnline(10, TimeUnit.SECONDS)
      case "drop-index" =>
        // assertStats(result, indexDeleted = 1)
        assert(result.toList.size === 0)
      case "match" =>
        assertStats(result, nodesCreated = 0)
        assert(result.toList.size === 1)
    }
  }

  override val properties: Map[String, Map[String, Any]] = Map(
    "A" -> Map("name" -> "Alice"),
    "B" -> Map("name" -> "Tobias"))

  override def parameters(name: String): Map[String, Any] =
    name match {
      case "parameters=aname" =>
        Map("value" -> "Alice")
      case _ =>
        Map()
    }

  def text = """
###assertion=create-index
//

CREATE INDEX ON :Person(name)
###

Create an index on the label `Person` and property `name`.

###assertion=match parameters=aname
//

MATCH (n:Person) WHERE n.name = $value

RETURN n
###

An index can be automatically used for the equality comparison.
Note that for example `lower(n.name) = $value` will not use an index.

###assertion=match parameters=aname
//

MATCH (n:Person)
WHERE n.name IN [$value]

RETURN n
###

An index can be automatically used for the `IN` list checks.

###assertion=match parameters=aname
//

MATCH (n:Person)
USING INDEX n:Person(name)
WHERE n.name = $value

RETURN n
###

Index usage can be enforced, when Cypher uses a suboptimal index or
more than one index should be used.

###assertion=drop-index
//

DROP INDEX ON :Person(name)
###

Drop the index on the label `Person` and property `name`.
"""
}<|MERGE_RESOLUTION|>--- conflicted
+++ resolved
@@ -28,12 +28,7 @@
 class IndexTest extends RefcardTest with QueryStatisticsTestSupport {
   val graphDescription = List("A:Person KNOWS B:Person")
   val title = "INDEX"
-<<<<<<< HEAD
-  val css = "write c4-4 c5-5 c6-3"
   override val linkId = "schema/index"
-=======
-  override val linkId = "query-schema-index"
->>>>>>> 5faaa5b8
 
   override def assert(name: String, result: InternalExecutionResult) {
     name match {
