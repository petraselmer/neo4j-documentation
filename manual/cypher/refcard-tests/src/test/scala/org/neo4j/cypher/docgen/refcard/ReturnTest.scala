/*
 * Copyright (c) 2002-2017 "Neo Technology,"
 * Network Engine for Objects in Lund AB [http://neotechnology.com]
 *
 * This file is part of Neo4j.
 *
 * Neo4j is free software: you can redistribute it and/or modify
 * it under the terms of the GNU General Public License as published by
 * the Free Software Foundation, either version 3 of the License, or
 * (at your option) any later version.
 *
 * This program is distributed in the hope that it will be useful,
 * but WITHOUT ANY WARRANTY; without even the implied warranty of
 * MERCHANTABILITY or FITNESS FOR A PARTICULAR PURPOSE.  See the
 * GNU General Public License for more details.
 *
 * You should have received a copy of the GNU General Public License
 * along with this program.  If not, see <http://www.gnu.org/licenses/>.
 */
package org.neo4j.cypher.docgen.refcard

import org.neo4j.cypher.QueryStatisticsTestSupport
import org.neo4j.cypher.docgen.RefcardTest
import org.neo4j.cypher.internal.compiler.v3_1.executionplan.InternalExecutionResult

class ReturnTest extends RefcardTest with QueryStatisticsTestSupport {
  val graphDescription = List("ROOT LINK A", "A LINK B", "B LINK C", "C LINK ROOT")
  val title = "RETURN"
<<<<<<< HEAD
  val css = "read c3-3 c4-2 c5-3 c6-2"
  override val linkId = "clauses/return"
=======
  override val linkId = "query-return"
>>>>>>> 5faaa5b8

  override def assert(name: String, result: InternalExecutionResult) {
    name match {
      case "all-nodes" =>
        assertStats(result, nodesDeleted = 0, relationshipsCreated = 0, propertiesWritten = 0, relationshipsDeleted = 0)
        assert(result.toList.size === 4)
      case "alias" =>
        assertStats(result, nodesDeleted = 0, relationshipsCreated = 0, propertiesWritten = 0, relationshipsDeleted = 0)
        assert(result.dumpToString.contains("columnName"))
      case "unique" =>
        assertStats(result, nodesDeleted = 0, relationshipsCreated = 0, propertiesWritten = 0, relationshipsDeleted = 0)
        assert(result.toList.size === 1)
      case "skip" =>
        assertStats(result, nodesDeleted = 0)
        assert(result.toList.size === 3)
      case "skiplimit" =>
        assertStats(result, nodesDeleted = 0)
        assert(result.toList.size === 2)
      case "count" =>
        assert(result.toList.size === 1)
    }
  }

  override def parameters(name: String): Map[String, Any] =
    name match {
      case "parameters=limits" =>
        Map("limitNumber" -> 2, "skipNumber" -> 1)
      case "" =>
        Map()
    }

  override val properties: Map[String, Map[String, Any]] = Map(
    "ROOT" -> Map("property" -> 0),
    "A" -> Map("property" -> 10),
    "B" -> Map("property" -> 20),
    "C" -> Map("property" -> 30))

  def text = """
###assertion=all-nodes
//
MATCH (n)

RETURN *###

Return the value of all variables.

### assertion=alias
MATCH (n)
WHERE id(n) = 1

RETURN n AS columnName###

Use alias for result column name.

### assertion=unique
MATCH (n)--(x)
WHERE id(x) IN [%A%,%C%]
AND n.name = 'B'

RETURN DISTINCT n###

Return unique rows.

###assertion=all-nodes
//
MATCH (n)
RETURN *

ORDER BY n.property
###

Sort the result.

###assertion=all-nodes
//
MATCH (n)
RETURN *

ORDER BY n.property DESC
###

Sort the result in descending order.

###assertion=skip parameters=limits
//
MATCH (n)
RETURN *

SKIP $skipNumber
###

Skip a number of results.

###assertion=skiplimit parameters=limits
//
MATCH (n)
RETURN *

LIMIT $limitNumber
###

Limit the number of results.

###assertion=skiplimit parameters=limits
//
MATCH (n)
RETURN *

SKIP $skipNumber LIMIT $limitNumber
###

Skip results at the top and limit the number of results.

###assertion=count
MATCH (n)

RETURN count(*)
###

The number of matching rows.
See Aggregation for more.
"""
}<|MERGE_RESOLUTION|>--- conflicted
+++ resolved
@@ -26,12 +26,7 @@
 class ReturnTest extends RefcardTest with QueryStatisticsTestSupport {
   val graphDescription = List("ROOT LINK A", "A LINK B", "B LINK C", "C LINK ROOT")
   val title = "RETURN"
-<<<<<<< HEAD
-  val css = "read c3-3 c4-2 c5-3 c6-2"
   override val linkId = "clauses/return"
-=======
-  override val linkId = "query-return"
->>>>>>> 5faaa5b8
 
   override def assert(name: String, result: InternalExecutionResult) {
     name match {
