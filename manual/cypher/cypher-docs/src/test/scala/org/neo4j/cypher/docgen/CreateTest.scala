--- conflicted
+++ resolved
@@ -173,28 +173,4 @@
       optionalResultExplanation = "",
       assertions = (p) => assertStats(p, nodesCreated = 2, propertiesSet = 4))
   }
-
-  @Test def create_multiple_nodes_from_maps_deprecated() {
-    testQuery(
-      title = "Create multiple nodes with a parameter for their properties using old syntax",
-      text = """
-<<<<<<< HEAD
-Use `UNWIND` to create multiple nodes from a parameter.
-=======
-By providing Cypher an array of maps, it will create a node for each map.
-
-NOTE: When you do this, you can't create anything else in the same +CREATE+ clause.
-
-NOTE: This syntax is deprecated in Neo4j version 2.3.
-It may be removed in a future major release.
-See the above example using +UNWIND+ for how to achieve the same functionality.
->>>>>>> ad26fd20
-""",
-      parameters = Map("props" -> List(
-        Map("name" -> "Andres", "position" -> "Developer"),
-        Map("name" -> "Michael", "position" -> "Developer"))),
-      queryText = "unwind {props} as properties create (n) set n = properties return n",
-      optionalResultExplanation = "",
-      assertions = (p) => assertStats(p, nodesCreated = 2, propertiesSet = 4))
-  }
 }