--- conflicted
+++ resolved
@@ -45,12 +45,8 @@
     private static final Pattern NUMBER_OR_IP = Pattern.compile( "[0-9\\.]+" );
     private static final List<String> CONFIG_NAMES_BLACKLIST = Arrays.asList( "round_robin", "keep_all", "keep_last",
             "keep_none", "metrics.neo4j", "i.e", "e.g", "fixed_ascending", "fixed_descending", "high_limit",
-<<<<<<< HEAD
             "dbms.cluster.routing.get", "example_provider_name", "ldap.example.com", "javax.naming", "apoc.convert",
-            "apoc.load.json", "apoc.trigger.add", "branch_then_copy", "copy_then_branch", "neo4j.cert", "neo4j.key" );
-=======
-            "branch_then_copy", "copy_then_branch", "apoc.load" );
->>>>>>> 76349ca0
+            "apoc.load.json", "apoc.load", "apoc.trigger.add", "branch_then_copy", "copy_then_branch", "neo4j.cert", "neo4j.key" );
 
     public static final String IFDEF_HTMLOUTPUT = String.format("ifndef::nonhtmloutput[]%n");
     public static final String IFDEF_NONHTMLOUTPUT = String.format("ifdef::nonhtmloutput[]%n");
